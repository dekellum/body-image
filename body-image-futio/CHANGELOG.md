--- conflicted
+++ resolved
@@ -1,10 +1,6 @@
-<<<<<<< HEAD
-## 1.0.0 (2018-12-04)
-=======
 ## 1.0.1 (2019-1-4)
 * Upgrade to hyperx 0.14.0 and use new support for faster direct `HeaderValue`
   parsing.
->>>>>>> b83d474e
 
 * Simplify find_encodings function.
 
