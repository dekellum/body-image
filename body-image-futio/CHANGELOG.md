--- conflicted
+++ resolved
@@ -1,5 +1,3 @@
-<<<<<<< HEAD
-=======
 ## 2.2.0 (unreleased)
 * Upgrade to body-image 2.2 (MSRV 1.39.0)
 
@@ -18,7 +16,6 @@
 
 * Minimum supported rust version is now 1.45.2 (per above upgrades).
 
->>>>>>> 504cd809
 ## 2.1.2 (2021-1-17)
 * Upgrade to hyperx 1.2.1.
 
