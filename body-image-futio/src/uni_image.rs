use std::cmp;
use std::fmt;
use std::future::Future;
use std::io::{Cursor, Read};
use std::io;
use std::mem;
use std::ops::Deref;
use std::pin::Pin;
use std::task::{Context, Poll};
use std::vec::IntoIter;

<<<<<<< HEAD
use blocking_permit::{
    blocking_permit_future, BlockingPermitFuture,
    dispatch_rx, DispatchBlocking,
    IsReactorThread,
};
use bytes::{Buf, BufMut, Bytes, BytesMut, IntoBuf};
use futures::stream::Stream;
=======
use bytes::{Buf, BufMut, Bytes, BytesMut};
>>>>>>> 8e421441
use http;
use olio::fs::rc::ReadSlice;
use tao_log::{debug, info, warn};

use body_image::{BodyImage, ExplodedImage, Prolog, Tunables};

use crate::{
    BLOCKING_SET,
    MemMapBuf, RequestRecord, RequestRecorder, StreamWrapper
};

/// Adaptor for `BodyImage` implementing the `futures::Stream` and
/// `hyper::body::Payload` traits, using the custom
/// [`UniBodyBuf`](struct.UniBodyBuf.html) item buffer type (instead of
/// `Bytes`) for zero-copy `MemMap` support (*mmap* feature only).
///
/// The `Payload` trait (plus `Send`) makes this usable with hyper as the `B`
/// body type of `http::Request<B>` (client) or `http::Response<B>`
/// (server).
///
/// `Tunables::buffer_size_fs` is used for reading the body when in `FsRead`
/// state. `BodyImage` in `Ram` is made available with zero-copy using a
/// consuming iterator.  This implementation uses permits or a dispatch pool
/// for blocking reads from `FsRead` state and when dereferencing from `MemMap`
/// state.
#[derive(Debug)]
pub struct UniBodyImage {
    state: UniBodyState,
    delegate: Delegate,
    len: u64,
    consumed: u64,
}

#[derive(Debug)]
enum Delegate {
    Dispatch(DispatchBlocking<(
        Result<Option<UniBodyBuf>, io::Error>,
        UniBodyState
    )>),
    Permit(BlockingPermitFuture<'static>),
    None
}

impl UniBodyImage {
    /// Wrap by consuming the `BodyImage` instance.
    ///
    /// *Note*: `BodyImage` is `Clone` (inexpensive), so that can be done
    /// beforehand to preserve an owned copy.
    pub fn new(body: BodyImage, tune: &Tunables) -> UniBodyImage {
        let len = body.len();
        match body.explode() {
            ExplodedImage::Ram(v) => {
                UniBodyImage {
                    state: UniBodyState::Ram(v.into_iter()),
                    delegate: Delegate::None,
                    len,
                    consumed: 0,
                }
            }
            ExplodedImage::FsRead(rs) => {
                UniBodyImage {
                    state: UniBodyState::File {
                        rs,
                        bsize: tune.buffer_size_fs() as u64
                    },
                    delegate: Delegate::None,
                    len,
                    consumed: 0,
                }
            }
            ExplodedImage::MemMap(mmap) => {
                UniBodyImage {
                    state: UniBodyState::MemMap(Some(MemMapBuf::new(mmap))),
                    delegate: Delegate::None,
                    len,
                    consumed: 0,
                }
            }
        }
    }
}

impl StreamWrapper for UniBodyImage {
    fn new(body: BodyImage, tune: &Tunables) -> UniBodyImage {
        UniBodyImage::new(body, tune)
    }
}

/// Provides zero-copy read access to both `Bytes` and `Mmap` memory
/// regions. Implements `bytes::Buf` (*mmap* feature only).
#[derive(Debug)]
pub struct UniBodyBuf {
    buf: BufState
}

#[derive(Debug)]
enum BufState {
    Bytes(Cursor<Bytes>),
    MemMap(MemMapBuf),
}

impl UniBodyBuf {
    pub(crate) fn empty() -> UniBodyBuf {
        UniBodyBuf::from_bytes(Bytes::with_capacity(0))
    }

    fn from_bytes<B>(b: B) -> UniBodyBuf
        where B: IntoBuf<Buf=Cursor<Bytes>>
    {
        UniBodyBuf { buf: BufState::Bytes(b.into_buf()) }
    }

    fn from_mmap(mb: MemMapBuf) -> UniBodyBuf {
        UniBodyBuf { buf: BufState::MemMap(mb) }
    }
}

impl Buf for UniBodyBuf {
    fn remaining(&self) -> usize {
        match self.buf {
            BufState::Bytes(ref c)  => c.remaining(),
            BufState::MemMap(ref b) => b.remaining(),
        }
    }

    fn bytes(&self) -> &[u8] {
        match self.buf {
            BufState::Bytes(ref c)  => c.bytes(),
            BufState::MemMap(ref b) => b.bytes(),
        }
    }

    fn advance(&mut self, count: usize) {
        match self.buf {
            BufState::Bytes(ref mut c)  => c.advance(count),
            BufState::MemMap(ref mut b) => b.advance(count),
        }
    }
}

impl Deref for UniBodyBuf {
    type Target = [u8];

    fn deref(&self) -> &[u8] {
        self.bytes()
    }
}

impl AsRef<[u8]> for UniBodyBuf {
    fn as_ref(&self) -> &[u8] {
        self.bytes()
    }
}

enum UniBodyState {
    Ram(IntoIter<Bytes>),
    File { rs: ReadSlice, bsize: u64 },
    MemMap(Option<MemMapBuf>),
    Delegated,
}

impl fmt::Debug for UniBodyState {
    fn fmt(&self, f: &mut fmt::Formatter<'_>) -> fmt::Result {
        match *self {
            UniBodyState::Ram(_) => {
                // Avoids showing all buffers as u8 lists
                write!(f, "Ram(IntoIter<Bytes>)")
            }
            UniBodyState::File { ref rs, ref bsize } => {
                f.debug_struct("File")
                    .field("rs", rs)
                    .field("bsize", bsize)
                    .finish()
            }
            #[cfg(feature = "mmap")]
            UniBodyState::MemMap(ref ob) => {
                f.debug_tuple("MemMap")
                    .field(ob)
                    .finish()
            }
            UniBodyState::Delegated => {
                f.debug_struct("Delegated")
                    .finish()
            }

        }
    }
}

impl UniBodyState {
    fn read_next(&mut self, avail: u64) -> Result<Option<UniBodyBuf>, io::Error> {
        match *self {
            UniBodyState::File { ref mut rs, bsize } => {
                let bs = cmp::min(bsize, avail) as usize;
                let mut buf = BytesMut::with_capacity(bs);
                match rs.read(unsafe { &mut buf.bytes_mut()[..bs] }) {
                    Ok(0) => Ok(None),
                    Ok(len) => {
                        unsafe { buf.advance_mut(len); }
                        debug!("read chunk (len: {})", len);
                        Ok(Some(UniBodyBuf::from_bytes(buf.freeze())))
                    }
                    Err(e) => Err(e)
                }
            }
            UniBodyState::MemMap(ref mut ob) => {
                if let Some(mb) = ob.take() {
                    mb.advise_sequential()?;
                    let _b = mb.bytes()[0];
                    debug!("prepared MemMap (len: {})", mb.len());
                    Ok(Some(UniBodyBuf::from_mmap(mb)))
                } else {
                    Ok(None)
                }
            }
            UniBodyState::Ram(_) => unimplemented!(),
            UniBodyState::Delegated => unimplemented!(),
        }
    }
}

impl Stream for UniBodyImage {
    type Item = Result<UniBodyBuf, io::Error>;

    fn poll_next(self: Pin<&mut Self>, cx: &mut Context<'_>)
        -> Poll<Option<Self::Item>>
    {
        let this = self.get_mut();

        // Handle any delegate futures (new permit or early exit)
        let permit = match this.delegate {
            Delegate::Dispatch(ref mut db) => {
                info!("delegate poll to DispatchBlocking");
                let (poll_res, rstate) = match Pin::new(&mut *db).poll(cx) {
                    Poll::Pending => return Poll::Pending,
                    Poll::Ready(Err(e)) => return Poll::Ready(Some(Err(e.into()))),
                    Poll::Ready(Ok((Ok(None), st))) => (Poll::Ready(None), st),
                    Poll::Ready(Ok((Ok(Some(b)), st))) => (Poll::Ready(Some(Ok(b))), st),
                    Poll::Ready(Ok((Err(e), st))) => {
                        if e.kind() == io::ErrorKind::Interrupted {
                            warn!("UniBodyImage: write interrupted");
                            cx.waker().wake_by_ref(); // Ensure re-poll
                            (Poll::Pending, st)
                        } else {
                            (Poll::Ready(Some(Err(e))), st)
                        }
                    }
                };
                this.delegate = Delegate::None;
                this.state = rstate;

                if let Poll::Ready(Some(Ok(ref b))) = poll_res {
                    this.consumed += b.len() as u64;
                }
                return poll_res;
            }
            Delegate::Permit(ref mut pf) => {
                match Pin::new(pf).poll(cx) {
                    Poll::Pending => return Poll::Pending,
                    Poll::Ready(Ok(p)) => {
                        this.delegate = Delegate::None;
                        Some(p)
                    }
                    Poll::Ready(Err(e)) => return Poll::Ready(Some(Err(e.into()))),
                }
            }
            Delegate::None => None
        };

        // Ram doesn't need blocking permit (early exit)
        if let UniBodyState::Ram(ref mut iter) = this.state {
            return match iter.next() {
                Some(b) => {
                    this.consumed += b.len() as u64;
                    Poll::Ready(Some(Ok(UniBodyBuf::from_bytes(b))))
                }
                None => Poll::Ready(None),
            }
        }

        // Early exit if nothing available
        let avail = this.len - this.consumed;
        if avail == 0 {
            return Poll::Ready(None);
        }

        // Otherwise we'll need a permit or to dispatch (and exit early)
        if permit.is_none() {
            match blocking_permit_future(&BLOCKING_SET) {
                Ok(f) => {
                    this.delegate = Delegate::Permit(f);
                }
                Err(IsReactorThread) => {
                    let mut st = mem::replace(
                        &mut this.state,
                        UniBodyState::Delegated
                    );
                    this.delegate = Delegate::Dispatch(dispatch_rx(move || {
                        (st.read_next(avail), st)
                    }));
                },
            }
            // recurse once (needed for correct waking)
            return Pin::new(this).poll_next(cx);
        }

        // Use permit to run the blocking operation on thread
        let res = permit.unwrap().run_unwrap(|| {
            match this.state.read_next(avail) {
                Ok(Some(b)) => Poll::Ready(Some(Ok(b))),
                Ok(None) => Poll::Ready(None),
                Err(e) => {
                    if e.kind() == io::ErrorKind::Interrupted {
                        warn!("UniBodyImage: write interrupted");
                        cx.waker().wake_by_ref(); //ensure re-poll
                        Poll::Pending
                    } else {
                        Poll::Ready(Some(Err(e)))
                    }
                }
            }
        });

        if let Poll::Ready(Some(Ok(ref b))) = res {
            this.consumed += b.len() as u64;
        }
        res
    }
}

impl http_body::Body for UniBodyImage {
    type Data = UniBodyBuf;
    type Error = io::Error;

    fn poll_data(self: Pin<&mut Self>, cx: &mut Context<'_>)
        -> Poll<Option<Result<Self::Data, Self::Error>>>
    {
        self.poll_next(cx)
    }

    fn poll_trailers(self: Pin<&mut Self>, _cx: &mut Context<'_>)
        -> Poll<Result<Option<http::HeaderMap>, Self::Error>>
    {
        Poll::Ready(Ok(None))
    }

    fn size_hint(&self) -> http_body::SizeHint {
        http_body::SizeHint::with_exact(self.len)
    }

    fn is_end_stream(&self) -> bool {
        self.consumed >= self.len
    }
}

impl RequestRecorder<UniBodyImage> for http::request::Builder {
    fn record(&mut self) -> Result<RequestRecord<UniBodyImage>, http::Error> {
        let request = {
            let body = BodyImage::empty();
            let tune = Tunables::default();
            self.body(UniBodyImage::new(body, &tune))?
        };
        let method      = request.method().clone();
        let url         = request.uri().clone();
        let req_headers = request.headers().clone();

        let req_body = BodyImage::empty();

        Ok(RequestRecord {
            request,
            prolog: Prolog { method, url, req_headers, req_body }
        })
    }

    fn record_body<BB>(&mut self, body: BB)
        -> Result<RequestRecord<UniBodyImage>, http::Error>
        where BB: Into<Bytes>
    {
        let buf: Bytes = body.into();
        let req_body = if buf.is_empty() {
            BodyImage::empty()
        } else {
            BodyImage::from_slice(buf)
        };
        let tune = Tunables::default();
        let request = self.body(UniBodyImage::new(req_body.clone(), &tune))?;

        let method      = request.method().clone();
        let url         = request.uri().clone();
        let req_headers = request.headers().clone();

        Ok(RequestRecord {
            request,
            prolog: Prolog { method, url, req_headers, req_body } })
    }

    fn record_body_image(&mut self, body: BodyImage, tune: &Tunables)
        -> Result<RequestRecord<UniBodyImage>, http::Error>
    {
        let request = self.body(UniBodyImage::new(body.clone(), tune))?;
        let method      = request.method().clone();
        let url         = request.uri().clone();
        let req_headers = request.headers().clone();

        Ok(RequestRecord {
            request,
            prolog: Prolog { method, url, req_headers, req_body: body } })
    }
}<|MERGE_RESOLUTION|>--- conflicted
+++ resolved
@@ -9,17 +9,13 @@
 use std::task::{Context, Poll};
 use std::vec::IntoIter;
 
-<<<<<<< HEAD
 use blocking_permit::{
     blocking_permit_future, BlockingPermitFuture,
     dispatch_rx, DispatchBlocking,
     IsReactorThread,
 };
-use bytes::{Buf, BufMut, Bytes, BytesMut, IntoBuf};
+use bytes::{Buf, BufMut, Bytes, BytesMut};
 use futures::stream::Stream;
-=======
-use bytes::{Buf, BufMut, Bytes, BytesMut};
->>>>>>> 8e421441
 use http;
 use olio::fs::rc::ReadSlice;
 use tao_log::{debug, info, warn};
