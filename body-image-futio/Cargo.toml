[package]
name          = "body-image-futio"
version       = "1.1.0"
edition       = "2018"
authors       = ["David Kellum <dek-oss@gravitext.com>"]
license       = "MIT/Apache-2.0"
description   = "Futures based asynchronous I/O for body-image."
documentation = "https://docs.rs/body-image"
repository    = "https://github.com/dekellum/body-image"
readme        = "README.md"
keywords      = ["futures", "async", "http", "hyper"]
categories    = ["web-programming::http-client", "web-programming::http-server"]

[badges]
travis-ci = { repository="dekellum/body-image" }

[dependencies]
<<<<<<< HEAD
body-image = { version=">=1.0.0, <2", default-features=false }
brotli     = { version=">=2.2.1, <3.2", optional=true }
bytes      = { version=">=0.4.6, <0.5" }
failure    = { version=">=0.1.2, <0.2", default-features=false, features=["std"] }
=======
body-image = { version=">=1.1.0, <2", default-features=false }
brotli     = { version=">=2.2.1, <4", optional=true }
bytes      = { version=">=0.4.6, <2" }
>>>>>>> e278077c
flate2     = { version=">=1.0.1, <2" }
futures    = { version=">=0.1.20, <0.2" }
http       = { version=">=0.1.6, <0.2" }
httparse   = { version=">=1.2.4, <2" }
hyper      = { version=">=0.12.1, <0.13" }
hyper-tls  = { version=">=0.3.0, <0.4" }
hyperx     = { version=">=0.14.0, <2" }
<<<<<<< HEAD
log        = { version=">=0.4.4, <0.5" }
memmap     = { version=">=0.7.0, <0.8", optional=true }
=======
tao-log    = { version=">=0.1.0, <2" }
memmap     = { version=">=0.7.0, <2", optional=true }
>>>>>>> e278077c
olio       = { version=">=1.0.0, <2", default-features=false }
tokio      = { version=">=0.1.14, <0.2", default-features=false, features=["rt-full"] }
tokio-threadpool = { version=">=0.1.10, <0.2" }

[features]
default = ["mmap", "brotli"]
mmap = ["memmap", "olio/mmap", "body-image/mmap"]

may_fail = [] # Tests which may fail

[lib]
doctest = false
bench = false

[dev-dependencies]
<<<<<<< HEAD
lazy_static = { version=">=1.0.2, <2" }
fern        = { version=">=0.5.5, <0.6" }
rand        = { version=">=0.6.1, <0.7" }
=======
fern        = { version=">=0.5.5, <2" }
rand        = { version=">=0.6.1, <2" }
>>>>>>> e278077c
tokio-tcp   = { version=">=0.1.3, <0.2" }<|MERGE_RESOLUTION|>--- conflicted
+++ resolved
@@ -15,16 +15,9 @@
 travis-ci = { repository="dekellum/body-image" }
 
 [dependencies]
-<<<<<<< HEAD
-body-image = { version=">=1.0.0, <2", default-features=false }
-brotli     = { version=">=2.2.1, <3.2", optional=true }
-bytes      = { version=">=0.4.6, <0.5" }
-failure    = { version=">=0.1.2, <0.2", default-features=false, features=["std"] }
-=======
 body-image = { version=">=1.1.0, <2", default-features=false }
 brotli     = { version=">=2.2.1, <4", optional=true }
-bytes      = { version=">=0.4.6, <2" }
->>>>>>> e278077c
+bytes      = { version=">=0.4.6, <0.5" }
 flate2     = { version=">=1.0.1, <2" }
 futures    = { version=">=0.1.20, <0.2" }
 http       = { version=">=0.1.6, <0.2" }
@@ -32,13 +25,8 @@
 hyper      = { version=">=0.12.1, <0.13" }
 hyper-tls  = { version=">=0.3.0, <0.4" }
 hyperx     = { version=">=0.14.0, <2" }
-<<<<<<< HEAD
-log        = { version=">=0.4.4, <0.5" }
+tao-log    = { version=">=0.1.0, <2" }
 memmap     = { version=">=0.7.0, <0.8", optional=true }
-=======
-tao-log    = { version=">=0.1.0, <2" }
-memmap     = { version=">=0.7.0, <2", optional=true }
->>>>>>> e278077c
 olio       = { version=">=1.0.0, <2", default-features=false }
 tokio      = { version=">=0.1.14, <0.2", default-features=false, features=["rt-full"] }
 tokio-threadpool = { version=">=0.1.10, <0.2" }
@@ -54,12 +42,6 @@
 bench = false
 
 [dev-dependencies]
-<<<<<<< HEAD
-lazy_static = { version=">=1.0.2, <2" }
 fern        = { version=">=0.5.5, <0.6" }
 rand        = { version=">=0.6.1, <0.7" }
-=======
-fern        = { version=">=0.5.5, <2" }
-rand        = { version=">=0.6.1, <2" }
->>>>>>> e278077c
 tokio-tcp   = { version=">=0.1.3, <0.2" }