[package]
name          = "body-image-futio"
version       = "2.2.0"
edition       = "2018"
authors       = ["David Kellum <dek-oss@gravitext.com>"]
license       = "MIT/Apache-2.0"
description   = "Futures based asynchronous I/O for body-image."
documentation = "https://docs.rs/body-image"
repository    = "https://github.com/dekellum/body-image"
readme        = "README.md"
keywords      = ["futures", "async", "http", "hyper"]
categories    = ["web-programming::http-client", "web-programming::http-server"]
build         = "build.rs"

[dependencies]
body-image = { version=">=2.2.0, <2.3", default-features=false }
brotli     = { version=">=3.1.0, <3.4", optional=true }
brotli-decompressor = { version=">=2.1.2", optional=true, default-features=false } # min transitive
bytes      = { version=">=1.0.0, <1.1" }
flate2     = { version=">=1.0.4, <1.1" }
futures-core = { version=">=0.3.1, <0.4" }
futures-sink = { version=">=0.3.1, <0.4" }
futures-util = { version=">=0.3.1, <0.4", features=["sink"] }
<<<<<<< HEAD
http       = { version=">=0.2.0, <0.2.3" }
http-body  = { version=">=0.3.0, <0.4" }
httparse   = { version=">=1.2.4, <1.4" }
hyper      = { version=">=0.13.1, <0.14", default-features=false, features=["stream", "tcp"], optional=true }
hyper-tls  = { version=">=0.4.0, <0.5", optional=true }
hyperx     = { version=">=1.2.1, <1.3" }
=======
http       = { version=">=0.2.2, <0.3" }
http-body  = { version=">=0.4.0, <0.5" }
httparse   = { version=">=1.2.4, <1.4" }
hyper      = { version=">=0.14.2, <0.15", default-features=false, features=["http1", "client", "server", "stream", "tcp"], optional=true }
hyper-tls  = { version=">=0.5.0, <0.6", optional=true }
hyperx     = { version=">=1.3.0, <1.4" }
>>>>>>> 504cd809
tao-log    = { version=">=1.0.0, <1.1" }
memmap     = { version=">=0.7.0, <0.8", optional=true }
olio       = { version=">=1.4.0, <1.5", default-features=false }
tokio      = { version=">=1.0.1, <1.1", features=[] }
blocking-permit = { version=">=1.3.0, <1.4", default-features=false, features=["tokio-omnibus", "cleaver", "yield-stream"] }

[features]
default = ["mmap", "brotli", "hyper-http"]
hyper-http = ["hyper", "hyper-tls"]
mmap = ["memmap", "olio/mmap", "body-image/mmap"]

may-fail = [] # Tests which may fail
tangential = [] # less interesting benchmarks

[lib]
doctest = false
bench = false

[dev-dependencies]
lazy_static = { version=">= 1.3.0, <1.5" }
piccolog    = { version=">=1.0.0, <1.1" }
rand        = { version=">=0.7.0, <0.8" }
tokio       = { version=">=1.0.1", features=["rt-multi-thread"] }

[[example]]
name = "server"
required-features = ["hyper-http"]<|MERGE_RESOLUTION|>--- conflicted
+++ resolved
@@ -21,21 +21,12 @@
 futures-core = { version=">=0.3.1, <0.4" }
 futures-sink = { version=">=0.3.1, <0.4" }
 futures-util = { version=">=0.3.1, <0.4", features=["sink"] }
-<<<<<<< HEAD
-http       = { version=">=0.2.0, <0.2.3" }
-http-body  = { version=">=0.3.0, <0.4" }
-httparse   = { version=">=1.2.4, <1.4" }
-hyper      = { version=">=0.13.1, <0.14", default-features=false, features=["stream", "tcp"], optional=true }
-hyper-tls  = { version=">=0.4.0, <0.5", optional=true }
-hyperx     = { version=">=1.2.1, <1.3" }
-=======
 http       = { version=">=0.2.2, <0.3" }
 http-body  = { version=">=0.4.0, <0.5" }
 httparse   = { version=">=1.2.4, <1.4" }
 hyper      = { version=">=0.14.2, <0.15", default-features=false, features=["http1", "client", "server", "stream", "tcp"], optional=true }
 hyper-tls  = { version=">=0.5.0, <0.6", optional=true }
 hyperx     = { version=">=1.3.0, <1.4" }
->>>>>>> 504cd809
 tao-log    = { version=">=1.0.0, <1.1" }
 memmap     = { version=">=0.7.0, <0.8", optional=true }
 olio       = { version=">=1.4.0, <1.5", default-features=false }
