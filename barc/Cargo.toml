[package]
name          = "barc"
<<<<<<< HEAD
version       = "2.0.1"
=======
version       = "2.2.0"
>>>>>>> 504cd809
edition       = "2018"
authors       = ["David Kellum <dek-oss@gravitext.com>"]
license       = "MIT/Apache-2.0"
description   = "Body Archive (BARC) file reader and writer, for HTTP dialogs"
documentation = "https://docs.rs/body-image"
repository    = "https://github.com/dekellum/body-image"
readme        = "README.md"
keywords      = ["http", "compression", "serialization"]
categories    = ["web-programming"]
exclude       = ["barc.stash/*"]
build         = "build.rs"

[dependencies]
<<<<<<< HEAD
body-image = { version=">=2.0.1, <2.1", default-features=false }
=======
body-image = { version=">=2.2.0, <2.3", default-features=false }
>>>>>>> 504cd809
brotli     = { version=">=3.1.0, <3.4", optional=true }
brotli-decompressor = { version=">=2.1.2", optional=true, default-features=false } # min transitive
bytes      = { version=">=1.0.0, <1.1" }
flate2     = { version=">=1.0.4, <1.1" }
<<<<<<< HEAD
http       = { version=">=0.2.0, <0.2.3" }
=======
http       = { version=">=0.2.2, <0.3" }
>>>>>>> 504cd809
httparse   = { version=">=1.2.4, <1.4" }
tao-log    = { version=">=1.0.0, <1.1" }
memmap     = { version=">=0.7.0, <0.8", optional=true }
mime       = { version=">=0.3.13, <0.4" }
olio       = { version=">=1.4.0, <1.5", default-features=false }
tempfile   = { version=">=3.1.0, <3.2" }

[dev-dependencies]
piccolog   = { version=">=1.0.0, <1.1" }

[features]
default = ["mmap", "brotli"]
mmap = ["memmap", "olio/mmap", "body-image/mmap"]

[lib]
doctest = false
bench = false<|MERGE_RESOLUTION|>--- conflicted
+++ resolved
@@ -1,10 +1,6 @@
 [package]
 name          = "barc"
-<<<<<<< HEAD
-version       = "2.0.1"
-=======
 version       = "2.2.0"
->>>>>>> 504cd809
 edition       = "2018"
 authors       = ["David Kellum <dek-oss@gravitext.com>"]
 license       = "MIT/Apache-2.0"
@@ -18,20 +14,12 @@
 build         = "build.rs"
 
 [dependencies]
-<<<<<<< HEAD
-body-image = { version=">=2.0.1, <2.1", default-features=false }
-=======
 body-image = { version=">=2.2.0, <2.3", default-features=false }
->>>>>>> 504cd809
 brotli     = { version=">=3.1.0, <3.4", optional=true }
 brotli-decompressor = { version=">=2.1.2", optional=true, default-features=false } # min transitive
 bytes      = { version=">=1.0.0, <1.1" }
 flate2     = { version=">=1.0.4, <1.1" }
-<<<<<<< HEAD
-http       = { version=">=0.2.0, <0.2.3" }
-=======
 http       = { version=">=0.2.2, <0.3" }
->>>>>>> 504cd809
 httparse   = { version=">=1.2.4, <1.4" }
 tao-log    = { version=">=1.0.0, <1.1" }
 memmap     = { version=">=0.7.0, <0.8", optional=true }
