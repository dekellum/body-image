[package]
name          = "barc"
version       = "1.0.1"
edition       = "2018"
authors       = ["David Kellum <dek-oss@gravitext.com>"]
license       = "MIT/Apache-2.0"
description   = "Basic Archive (BARC) file reader and writer, for HTTP dialogs"
documentation = "https://docs.rs/body-image"
repository    = "https://github.com/dekellum/body-image"
readme        = "README.md"
keywords      = ["http", "compression", "serialization"]
categories    = ["web-programming"]

exclude       = ["barc.stash/*"]

[badges]
travis-ci = { repository = "dekellum/body-image" }

[dependencies]
body-image = { version=">=1.0.0, <2", default-features=false }
brotli     = { version=">=2.2.1, <3.2", optional=true }
bytes      = { version=">=0.4.6, <0.5" }
failure    = { version=">=0.1.2, <0.2", default-features=false, features=["std"] }
flate2     = { version=">=1.0.1, <2" }
http       = { version=">=0.1.6, <0.2" }
httparse   = { version=">=1.2.4, <2" }
<<<<<<< HEAD
log        = { version=">=0.4.0, <0.5" }
memmap     = { version=">=0.7.0, <0.8", optional=true }
=======
log        = { version=">=0.4.4, <2" }
memmap     = { version=">=0.7.0, <2", optional=true }
>>>>>>> b83d474e
olio       = { version=">=1.0.0, <2", default-features=false }
tempfile   = { version=">=2.2.0, <4" }

[features]
default = ["mmap", "brotli"]
mmap = ["memmap", "olio/mmap", "body-image/mmap"]

[lib]
doctest = false
bench = false<|MERGE_RESOLUTION|>--- conflicted
+++ resolved
@@ -24,13 +24,8 @@
 flate2     = { version=">=1.0.1, <2" }
 http       = { version=">=0.1.6, <0.2" }
 httparse   = { version=">=1.2.4, <2" }
-<<<<<<< HEAD
-log        = { version=">=0.4.0, <0.5" }
+log        = { version=">=0.4.4, <0.5" }
 memmap     = { version=">=0.7.0, <0.8", optional=true }
-=======
-log        = { version=">=0.4.4, <2" }
-memmap     = { version=">=0.7.0, <2", optional=true }
->>>>>>> b83d474e
 olio       = { version=">=1.0.0, <2", default-features=false }
 tempfile   = { version=">=2.2.0, <4" }
 
