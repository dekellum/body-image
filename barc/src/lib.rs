//! **B**ody **Arc**hive container file format, reader and writer.
//!
//! BARC is a container file format for the storage or one to many HTTP
//! request/response dialog records. A fixed length, ASCII-only record head
//! specifies lengths of a subsequent series of request and response header
//! blocks and bodies which are stored as raw (unencoded) bytes. When not
//! using the internal compression feature, the format is easily human
//! readable.  With compression, the `barc` CLI tool (*barc-cli* crate) can be
//! used to view records.
//!
//! See some sample files in source sample/*.barc.
//!
//! ## Other features:
//!
//! * An additional *meta*-headers block provides more recording details
//!   and can also be used to store application-specific values.
//!
//! * Sequential or random-access reads by record offset (which could be
//!   stored in an external index or database).
//!
//! * Single-writer sessions are guaranteed safe with N concurrent readers
//!   (in or out of process).
//!
//! * Optional per-record gzip or Brotli compression (headers and bodies)

#![deny(dead_code, unused_imports)]
#![warn(rust_2018_idioms)]

use std::cmp;
use std::error::Error as StdError;
use std::fs::{File, OpenOptions};
use std::fmt;
use std::io;
use std::io::{ErrorKind, Read, Seek, SeekFrom, Write};
use std::ops::{AddAssign, ShlAssign};
use std::sync::{Arc, Mutex, MutexGuard};
use std::path::Path;

use bytes::{BytesMut, BufMut};
use flate2::Compression as GzCompression;
use flate2::write::GzEncoder;
use flate2::read::GzDecoder;
use http;
use httparse;
use http::header::{HeaderName, HeaderValue};
use log::{debug, info, warn};
use olio::fs::rc::{ReadPos, ReadSlice};

#[cfg(feature = "brotli")]
use brotli;

use body_image::{
    BodyError, BodyImage, BodySink, Dialog, Encoding,
    Epilog, Prolog, Recorded, RequestRecorded, Tunables
};

/// Conveniently compact type alias for dyn Trait `std::error::Error`. It is
/// possible to query and downcast the type via methods of
/// [`std::any::Any`](https://doc.rust-lang.org/std/any/trait.Any.html).
pub type Flaw = Box<dyn StdError + Send + Sync + 'static>;

mod try_conv;
pub use crate::try_conv::{TryFrom, TryInto};

/// Fixed record head size including CRLF terminator:
/// 54 Bytes
pub const V2_HEAD_SIZE: usize = 54;

/// Maximum total record length, excluding the record head:
/// 2<sup>48</sup> (256 TiB) - 1.
/// Note: this exceeds the file or partition size limits of many
/// file-systems.
pub const V2_MAX_RECORD: u64 = 0xfff_fff_fff_fff;

/// Maximum header (meta, request, response) block size, including
/// any CRLF terminator:
/// 2<sup>20</sup> (1 MiB) - 1.
pub const V2_MAX_HBLOCK: usize =        0xff_fff;

/// Maximum request body size, including any CRLF terminator:
/// 2<sup>40</sup> (1 TiB) - 1.
pub const V2_MAX_REQ_BODY: u64 = 0xf_fff_fff_fff;

/// Meta `HeaderName` for the complete URL used in the request.
#[inline]
pub fn hname_meta_url() -> http::header::HeaderName {
    static NAME: &str = "url";
    HeaderName::from_static(NAME)
}

/// Meta `HeaderName` for the HTTP method used in the request, e.g. "GET",
/// "POST", etc.
#[inline]
pub fn hname_meta_method() -> http::header::HeaderName {
    static NAME: &str = "method";
    HeaderName::from_static(NAME)
}

/// Meta `HeaderName` for the response version, e.g. "HTTP/1.1", "HTTP/2.0",
/// etc.
#[inline]
pub fn hname_meta_res_version() -> http::header::HeaderName {
    static NAME: &str = "response-version";
    HeaderName::from_static(NAME)
}

/// Meta `HeaderName` for the response numeric status code, SPACE, and then a
/// standardized _reason phrase_, e.g. "200 OK". The later is intended only
/// for human readers.
#[inline]
pub fn hname_meta_res_status() -> http::header::HeaderName {
    static NAME: &str = "response-status";
    HeaderName::from_static(NAME)
}

/// Meta `HeaderName` for a list of content or transfer encodings decoded for
/// the current response body. The value is in HTTP content-encoding header
/// format, e.g. "chunked, gzip".
#[inline]
pub fn hname_meta_res_decoded() -> http::header::HeaderName {
    static NAME: &str = "response-decoded";
    HeaderName::from_static(NAME)
}

/// Reference to a BARC File by `Path`, supporting up to 1 writer and N
/// readers concurrently.
pub struct BarcFile {
    path: Box<Path>,
    write_lock: Mutex<Option<File>>,
}

/// BARC file handle for write access.
pub struct BarcWriter<'a> {
    guard: MutexGuard<'a, Option<File>>
}

/// BARC file handle for read access. Each reader has its own file handle
/// and position.
pub struct BarcReader {
    file: ReadPos,
}

/// Error enumeration for all barc module errors.  This may be extended in the
/// future, so exhaustive matching is gently discouraged with an unused
/// variant.
#[derive(Debug)]
pub enum BarcError {
    /// Error with `BodySink` or `BodyImage`.
    Body(BodyError),

    /// IO errors, reading from or writing to a BARC file.
    Io(io::Error),

    /// Unknown `RecordType` byte flag.
    UnknownRecordType(u8),

    /// Unknown `Compression` byte flag.
    UnknownCompression(u8),

    /// Decoder unsupported for the `Compression` encoding found on read.
    DecoderUnsupported(Compression),

    /// Read an incomplete record head.
    ReadIncompleteRecHead(usize),

    /// Read an invalid record head.
    ReadInvalidRecHead,

    /// Read an invalid record head hex digit.
    ReadInvalidRecHeadHex(u8),

    /// Error parsing header name, value or block (with cause)
    InvalidHeader(Flaw),

    /// Wraps a `DialogConvertError` as used for `Record` to `Dialog`
    /// conversion.
    IntoDialog(DialogConvertError),

    /// Unused variant to both enable non-exhaustive matching and warn against
    /// exhaustive matching.
    _FutureProof
}

impl fmt::Display for BarcError {
    fn fmt(&self, f: &mut fmt::Formatter<'_>) -> fmt::Result {
        match *self {
            BarcError::Body(ref be) =>
                write!(f, "With Body; {}", be),
            BarcError::Io(ref e) =>
                write!(f, "{}", e),
            BarcError::UnknownRecordType(b) =>
                write!(f, "Unknown record type flag [{}]", b),
            BarcError::UnknownCompression(b) =>
                write!(f, "Unknown compression flag [{}]", b),
            BarcError::DecoderUnsupported(c) =>
                write!(f, "No decoder for {:?}. Enable the feature?", c),
            BarcError::ReadIncompleteRecHead(l) =>
                write!(f, "Incomplete record head, len {}", l),
            BarcError::ReadInvalidRecHead =>
                write!(f, "Invalid record head suffix"),
            BarcError::ReadInvalidRecHeadHex(b) =>
                write!(f, "Invalid record head hex digit [{}]", b),
            BarcError::IntoDialog(ref dce) =>
                write!(f, "Record to Dialog conversion; {}", dce),
            BarcError::InvalidHeader(ref flaw) =>
                write!(f, "Invalid header; {}", flaw),
            BarcError::_FutureProof => unreachable!()
        }
    }
}

impl StdError for BarcError {
    fn source(&self) -> Option<&(dyn StdError + 'static)> {
        match *self {
            BarcError::Body(ref be)               => Some(be),
            BarcError::Io(ref e)                  => Some(e),
            BarcError::InvalidHeader(ref flaw)    => Some(flaw.as_ref()),
            BarcError::IntoDialog(ref dce)        => Some(dce),
            _ => None
        }
    }
}

impl From<io::Error> for BarcError {
    fn from(err: io::Error) -> BarcError {
        BarcError::Io(err)
    }
}

impl From<BodyError> for BarcError {
    fn from(err: BodyError) -> BarcError {
        BarcError::Body(err)
    }
}

impl From<DialogConvertError> for BarcError {
    fn from(err: DialogConvertError) -> BarcError {
        BarcError::IntoDialog(err)
    }
}

/// A parsed record head.
#[derive(Debug)]
struct RecordHead {
    len:              u64,
    rec_type:         RecordType,
    compress:         Compression,
    meta:             usize,
    req_h:            usize,
    req_b:            u64,
    res_h:            usize,
}

/// An owned BARC record with public fields.
///
/// Additonal getter methods are found in trait implementations
/// [`RequestRecorded`](#impl-RequestRecorded), [`Recorded`](#impl-Recorded),
/// and [`MetaRecorded`](#impl-MetaRecorded).
#[derive(Clone, Debug, Default)]
pub struct Record {
    /// Record type.
    pub rec_type:         RecordType,

    /// Map of _meta_-headers for values which are not strictly part of the
    /// HTTP request or response headers. This can be extended with
    /// application specific name/value pairs.
    pub meta:             http::HeaderMap,

    /// Map of HTTP request headers.
    pub req_headers:      http::HeaderMap,

    /// Request body which may or may not be RAM resident.
    pub req_body:         BodyImage,

    /// Map of HTTP response headers.
    pub res_headers:      http::HeaderMap,

    /// Response body which may or may not be RAM resident.
    pub res_body:         BodyImage,
}

/// Access to BARC `Record` compatible objects by reference, extending
/// `Recorded` with meta-headers and a record type.
pub trait MetaRecorded: Recorded {
    /// Record type.
    fn rec_type(&self)    -> RecordType;

    /// Map of _meta_-headers for values which are not strictly part of the
    /// HTTP request or response headers.
    fn meta(&self)        -> &http::HeaderMap;
}

impl RequestRecorded for Record {
    fn req_headers(&self) -> &http::HeaderMap  { &self.req_headers }
    fn req_body(&self)    -> &BodyImage        { &self.req_body }
}

impl Recorded for Record {
    fn res_headers(&self) -> &http::HeaderMap  { &self.res_headers }
    fn res_body(&self)    -> &BodyImage        { &self.res_body }
}

impl MetaRecorded for Record {
    fn rec_type(&self)    -> RecordType        { self.rec_type }
    fn meta(&self)        -> &http::HeaderMap  { &self.meta }
}

impl TryFrom<Dialog> for Record {
    type Err = BarcError;

    /// Attempt to convert `Dialog` to `Record`.  This derives meta headers
    /// from various `Dialog` fields, and could potentially fail, based on
    /// header value constraints, with `BarcError::InvalidHeader`. Converting
    /// `Dialog::url` to the meta *url* header has the most potential, given
    /// `http::Uri` validation complexity, but any conversion failure would
    /// suggest an *http* crate bug or breaking change—as currently stated,
    /// allowed `Uri` bytes are a subset of allowed `HeaderValue` bytes.
    fn try_from(dialog: Dialog) -> Result<Self, Self::Err> {

        let (prolog, epilog) = dialog.explode();
        let mut meta = http::HeaderMap::with_capacity(6);
        let efn = &|e| BarcError::InvalidHeader(Flaw::from(e));

        meta.append(
            hname_meta_url(),
            prolog.url.to_string().parse().map_err(efn)?
        );
        meta.append(
            hname_meta_method(),
            prolog.method.to_string().parse().map_err(efn)?
        );

        // FIXME: This relies on the debug format of version, e.g. "HTTP/1.1"
        // which might not be stable, but http::Version doesn't offer an enum
        // to match on, only constants.
        let v = format!("{:?}", epilog.version);
        meta.append(
            hname_meta_res_version(),
            v.parse().map_err(efn)?
        );

        meta.append(
            hname_meta_res_status(),
            epilog.status.to_string().parse().map_err(efn)?
        );

        if !epilog.res_decoded.is_empty() {
            let mut joined = String::with_capacity(30);
            for e in epilog.res_decoded {
                if !joined.is_empty() { joined.push_str(", "); }
                joined.push_str(&e.to_string());
            }
            meta.append(
                hname_meta_res_decoded(),
                joined.parse().map_err(efn)?
            );
        }
        Ok(Record {
            rec_type: RecordType::Dialog,
            meta,
            req_headers: prolog.req_headers,
            req_body:    prolog.req_body,
            res_headers: epilog.res_headers,
            res_body:    epilog.res_body,
        })
    }
}

/// Error enumeration for failures when converting from a `Record` to a
/// `Dialog`.
///
/// This error type may also be converted to (wrapped as) a `BarcError`. It
/// may be extended in the future, so exhaustive matching is gently
/// discouraged with an unused variant.
#[derive(Debug)]
pub enum DialogConvertError {
    /// No url meta header found.
    NoMetaUrl,

    /// The url meta header failed to parse as an `http::Uri`.
    InvalidUrl(http::uri::InvalidUriBytes),

    /// No method meta header found.
    NoMetaMethod,

    /// The method meta header failed to parse as an `http::Method`.
    InvalidMethod(http::method::InvalidMethod),

    /// No response-version meta header found.
    NoMetaResVersion,

    /// The response-version meta header did not match a known value.
    InvalidVersion(Vec<u8>),

    /// No response-status meta header found.
    NoMetaResStatus,

    /// The response-status meta header is not in a recognized format.
    MalformedMetaResStatus,

    /// The response-status meta header failed to be parsed as an
    /// `http::StatusCode`.
    InvalidStatusCode(http::status::InvalidStatusCode),

    /// The response-decoded meta header failed to be parsed.
    InvalidResDecoded(String),

    /// Unused variant to both enable non-exhaustive matching and warn against
    /// exhaustive matching.
    _FutureProof
}

impl fmt::Display for DialogConvertError {
    fn fmt(&self, f: &mut fmt::Formatter<'_>) -> fmt::Result {
        match *self {
            DialogConvertError::NoMetaUrl =>
                write!(f, "No url meta header found"),
            DialogConvertError::InvalidUrl(ref iub) =>
                write!(f, "Invalid URI: {}", iub),
            DialogConvertError::NoMetaMethod =>
                write!(f, "No method meta header found"),
            DialogConvertError::InvalidMethod(ref im) =>
                write!(f, "Invalid HTTP Method: {}", im),
            DialogConvertError::NoMetaResVersion =>
                write!(f, "No response-version meta header found"),
            DialogConvertError::InvalidVersion(ref bs) => {
                if let Ok(s) = String::from_utf8(bs.clone()) {
                    write!(f, "Invalid HTTP Version: {}", s)
                } else {
                    write!(f, "Invalid HTTP Version: {:x?}", bs)
                }
            }
            DialogConvertError::NoMetaResStatus =>
                write!(f, "No response-status meta header found"),
            DialogConvertError::MalformedMetaResStatus =>
                write!(f, "The response-status meta header is malformed"),
            DialogConvertError::InvalidStatusCode(ref isc) =>
                write!(f, "Invalid HTTP status code: {}", isc),
            DialogConvertError::InvalidResDecoded(ref d) =>
                write!(f, "Invalid response-decoded header value: {}", d),
            DialogConvertError::_FutureProof => unreachable!()
        }
    }
}

impl StdError for DialogConvertError {
    fn source(&self) -> Option<&(dyn StdError + 'static)> {
        match *self {
            DialogConvertError::InvalidUrl(ref iub)           => Some(iub),
            DialogConvertError::InvalidMethod(ref im)         => Some(im),
            DialogConvertError::InvalidStatusCode(ref isc)    => Some(isc),
            _ => None
        }
    }
}

impl TryFrom<Record> for Dialog {
    type Err = DialogConvertError;

    /// Attempt to convert `Record` to `Dialog`. This parses various meta
    /// header values to produce `Dialog` equivalents such as
    /// `http::StatusCode` and `http::Method`, which could fail, if the
    /// `Record` was not originally produced from a `Dialog` or was otherwise
    /// modified in an unsupported way.
    fn try_from(rec: Record) -> Result<Self, Self::Err> {
        let url = if let Some(uv) = rec.meta.get(hname_meta_url()) {
            http::Uri::from_shared(uv.as_bytes().into())
                .map_err(DialogConvertError::InvalidUrl)
        } else {
            Err(DialogConvertError::NoMetaUrl)
        }?;

        let method = if let Some(v) = rec.meta.get(hname_meta_method()) {
            http::Method::from_bytes(v.as_bytes())
                .map_err(DialogConvertError::InvalidMethod)
        } else {
            Err(DialogConvertError::NoMetaMethod)
        }?;

        let version = if let Some(v) = rec.meta.get(hname_meta_res_version()) {
            let vb = v.as_bytes();
            match vb {
                b"HTTP/0.9" => http::Version::HTTP_09,
                b"HTTP/1.0" => http::Version::HTTP_10,
                b"HTTP/1.1" => http::Version::HTTP_11,
                b"HTTP/2.0" => http::Version::HTTP_2,
                _ => {
                    return Err(DialogConvertError::InvalidVersion(vb.to_vec()));
                }
            }
        } else {
            return Err(DialogConvertError::NoMetaResVersion);
        };

        let status = if let Some(v) = rec.meta.get(hname_meta_res_status()) {
            let vbs = v.as_bytes();
            if vbs.len() >= 3 {
                http::StatusCode::from_bytes(&vbs[0..3])
                    .map_err(DialogConvertError::InvalidStatusCode)
            } else {
                Err(DialogConvertError::MalformedMetaResStatus)
            }
        } else {
            Err(DialogConvertError::NoMetaResStatus)
        }?;

        let res_decoded = if let Some(v) = rec.meta.get(hname_meta_res_decoded()) {
            if let Ok(dcds) = v.to_str() {
                let mut encodes = Vec::with_capacity(4);
                for enc in dcds.split(',') {
                    let enc = enc.trim();
                    encodes.push(match enc {
                        "chunked" => Encoding::Chunked,
                        "deflate" => Encoding::Deflate,
                        "gzip"    => Encoding::Gzip,
                        "br"      => Encoding::Brotli,
                        _ => {
                            return Err(DialogConvertError::InvalidResDecoded(
                                enc.to_string()
                            ));
                        }
                    })
                }
                encodes
            } else {
                return Err(DialogConvertError::InvalidResDecoded(
                    format!("{:x?}", v.as_bytes())
                ));
            }
        } else {
            Vec::with_capacity(0)
        };

        Ok(Dialog::new(
            Prolog {
                method,
                url,
                req_headers: rec.req_headers,
                req_body:    rec.req_body
            },
            Epilog {
                version,
                status,
                res_decoded,
                res_headers: rec.res_headers,
                res_body:    rec.res_body
            }
        ))
    }
}

/// BARC record type.
#[derive(Clone, Copy, Debug, PartialEq)]
pub enum RecordType {
    /// Used internally to _reserve_ a BARC record head.
    Reserved,

    /// A complete HTTP request and response dialog between a client
    /// and server. See `Dialog`.
    Dialog,
}

impl RecordType {
    /// Return (char) flag for variant.
    fn flag(self) -> char {
        match self {
            RecordType::Reserved => 'R',
            RecordType::Dialog => 'D',
        }
    }

    /// Return variant for (byte) flag, or fail.
    fn from_byte(f: u8) -> Result<Self, BarcError> {
        match f {
            b'R' => Ok(RecordType::Reserved),
            b'D' => Ok(RecordType::Dialog),
            _ => Err(BarcError::UnknownRecordType(f))
        }
    }
}

impl Default for RecordType {
    /// Defaults to `Dialog`.
    fn default() -> RecordType { RecordType::Dialog }
}

/// BARC record compression mode.
#[derive(Clone, Copy, Debug, PartialEq)]
pub enum Compression {
    /// Not compressed.
    Plain,

    /// Compressed with gzip.
    Gzip,

    /// Compressed with brotli.
    Brotli,
}

impl Compression {
    /// Return (char) flag for variant.
    fn flag(self) -> char {
        match self {
            Compression::Plain   => 'P',
            Compression::Gzip    => 'Z',
            Compression::Brotli  => 'B',
        }
    }

    /// Return variant for (byte) flag, or fail.
    fn from_byte(f: u8) -> Result<Self, BarcError> {
        match f {
            b'P' => Ok(Compression::Plain),
            b'Z' => Ok(Compression::Gzip),
            b'B' => Ok(Compression::Brotli),
            _ => Err(BarcError::UnknownCompression(f))
        }
    }
}

/// Strategies for BARC record compression encoding on write.
pub trait CompressStrategy {
    /// Return an `EncodeWrapper` for `File` by evaluating the
    /// `MetaRecorded` for compression worthiness.
    fn wrap_encoder<'a>(&self, rec: &dyn MetaRecorded, file: &'a File)
        -> Result<EncodeWrapper<'a>, BarcError>;
}

/// Strategy of no (aka `Plain`) compression.
#[derive(Clone, Copy, Debug)]
pub struct NoCompressStrategy {}

impl Default for NoCompressStrategy {
    fn default() -> Self { Self {} }
}

impl CompressStrategy for NoCompressStrategy {
    /// Return an `EncodeWrapper` for `File`. This implementation
    /// always returns a `Plain` wrapper.
    fn wrap_encoder<'a>(&self, _rec: &dyn MetaRecorded, file: &'a File)
        -> Result<EncodeWrapper<'a>, BarcError>
    {
        Ok(EncodeWrapper::Plain(file))
    }
}

<<<<<<< HEAD
/// Strategy for gzip compression. Will only compress if a minimum length body
/// with a compressible content-type header (of the request or response) is
=======
/// Strategy for gzip compression. Will only compress if a minimum length of
/// compressible bytes, from the response and request bodies and headers is
>>>>>>> b7bf2972
/// found.
#[derive(Clone, Copy, Debug)]
pub struct GzipCompressStrategy {
    min_len: u64,
    compression_level: u32,
}

impl GzipCompressStrategy {
    /// Set minimum length of compressible bytes required to use compression.
    /// Default: 4 KiB.
    pub fn set_min_len(mut self, size: u64) -> Self {
        self.min_len = size;
        self
    }

    /// Set the compression level to use, typically on a scale of 0-9
    /// where 0 is _no compression_ and 9 is highest (and slowest)
    /// compression. Default: 6.
    pub fn set_compression_level(mut self, level: u32) -> Self {
        self.compression_level = level;
        self
    }
}

impl Default for GzipCompressStrategy {
    fn default() -> Self {
        Self { min_len: 4 * 1024,
               compression_level: 6 }
    }
}

impl CompressStrategy for GzipCompressStrategy {
    fn wrap_encoder<'a>(&self, rec: &dyn MetaRecorded, file: &'a File)
        -> Result<EncodeWrapper<'a>, BarcError>
    {
        if is_compressible(rec, self.min_len) {
            Ok(EncodeWrapper::Gzip(Box::new(
                GzEncoder::new(file, GzCompression::new(self.compression_level))
            )))
        } else {
            Ok(EncodeWrapper::Plain(file))
        }
    }
}

<<<<<<< HEAD
/// Strategy for Brotli compression. Will only compress if a minimum length
/// body with a compressible content-type header (of the request or response)
/// is found.
=======
/// Strategy for Brotli compression. Will only compress if a minimum length of
/// compressible bytes, from the response and request bodies and headers is
/// found.
>>>>>>> b7bf2972
#[cfg(feature = "brotli")]
#[derive(Clone, Copy, Debug)]
pub struct BrotliCompressStrategy {
    min_len: u64,
    compression_level: u32,
}

#[cfg(feature = "brotli")]
impl BrotliCompressStrategy {
    /// Set minimum length of compressible bytes required to use compression.
    /// Default: 1 KiB.
    pub fn set_min_len(mut self, size: u64) -> Self {
        self.min_len = size;
        self
    }

    /// Set the compression level to use, typically on a scale of 0-9
    /// where 0 is _no compression_ and 9 is highest (and slowest)
    /// compression. Default: 6.
    pub fn set_compression_level(mut self, level: u32) -> Self {
        self.compression_level = level;
        self
    }
}

#[cfg(feature = "brotli")]
impl Default for BrotliCompressStrategy {
    fn default() -> Self {
        Self { min_len: 1024,
               compression_level: 6 }
    }
}

#[cfg(feature = "brotli")]
impl CompressStrategy for BrotliCompressStrategy {
    fn wrap_encoder<'a>(&self, rec: &dyn MetaRecorded, file: &'a File)
        -> Result<EncodeWrapper<'a>, BarcError>
    {
        if is_compressible(rec, self.min_len) {
            Ok(EncodeWrapper::Brotli(Box::new(
                brotli::CompressorWriter::new(
                    file,
                    4096, //FIXME: tune?
                    self.compression_level,
                    21)
            )))
        } else {
            Ok(EncodeWrapper::Plain(file))
        }
    }
}

/// Return true if the provided record has at least min_len of compressible
/// bytes, from the response and request bodies and headers.
pub fn is_compressible(rec: &dyn MetaRecorded, min_len: u64) -> bool {
<<<<<<< HEAD
    static CT: http::header::HeaderName = http::header::CONTENT_TYPE;
    ((rec.res_body().len() >= min_len &&
      is_compressible_type(rec.res_headers().get(&CT))) ||
     (rec.req_body().len() >= min_len &&
      is_compressible_type(rec.req_headers().get(&CT))))
=======
    static CT: HeaderName = http::header::CONTENT_TYPE;
    static IDY: &[u8] = b"identity";

    let mut clen = 0;

    if is_compressible_type(rec.res_headers().get(&CT)) {
        if let Some(hv) = rec.meta().get(hname_meta_res_decoded()) {
            let hvb = hv.as_bytes();
            if hvb.len() >= IDY.len() && &hvb[(hvb.len()-IDY.len())..] == IDY {
                clen += rec.res_body().len();
                if clen >= min_len {
                    debug!("sufficient (res_body) compressible length: {}",
                           clen);
                    return true;
                }
            }
        }
    }

    if is_compressible_type(rec.req_headers().get(&CT)) {
        clen += rec.req_body().len();
        if clen >= min_len {
            debug!("sufficient (req_body) compressible length: {}", clen);
            return true;
        }
    }

    clen += len_of_headers(rec.res_headers()) as u64;
    if clen >= min_len {
        debug!("sufficient (res_headers) compressible length: {}", clen);
        return true;
    }

    clen += len_of_headers(rec.req_headers()) as u64;
    if clen >= min_len {
        debug!("sufficient (req_headers) compressible length: {}", clen);
        return true;
    }

    clen += len_of_headers(rec.meta()) as u64;

    debug!("full compressible length {}", clen);

    (clen >= min_len)
>>>>>>> b7bf2972
}

// Return true if the given content-type header value is expected to be
// compressible, e.g. "text/html", "image/svg", etc.
fn is_compressible_type(ctype: Option<&http::header::HeaderValue>) -> bool {
    if let Some(ctype_v) = ctype {
        if let Ok(ctype_str) = ctype_v.to_str() {
            is_compressible_type_str(ctype_str)
        } else {
            warn!("not compressible: content-type header not utf-8");
            false
        }
    } else {
        info!("not compressible: no content-type header");
        false
    }
}

fn is_compressible_type_str(ctype_str: &str) -> bool {
    match ctype_str.trim().parse::<mime::Mime>() {
        Ok(mtype) => match (mtype.type_(), mtype.subtype()) {
            (mime::TEXT, _) => true,
            (mime::APPLICATION, mime::HTML) => true,
            (mime::APPLICATION, mime::JAVASCRIPT) => true,
            (mime::APPLICATION, mime::JSON) => true,
            (mime::APPLICATION, mime::XML) => true,
            (mime::APPLICATION, st)
                if st == "atom"
                || st == "rss"
                || st == "x-font-opentype"
                || st == "x-font-truetype"
                || st == "x-font-ttf"
                || st == "xhtml"
                || st == "xml"
                => true,
            (mime::IMAGE, mime::SVG) => true,
            (mime::FONT, st)
                if st == "opentype"
                || st == "otf"
                || st == "ttf"
                => true,
            _ => false
        }
        Err(e) => {
            warn!("not compressible: unable to parse content-type: {}: {:?}",
                  e, ctype_str);
            false
        }
    }
}

/// Wrapper holding a potentially encoding `Write` reference for the
/// underlying BARC `File` reference.
pub enum EncodeWrapper<'a> {
    Plain(&'a File),
    Gzip(Box<GzEncoder<&'a File>>),
    #[cfg(feature = "brotli")]
    Brotli(Box<brotli::CompressorWriter<&'a File>>)
}

impl<'a> EncodeWrapper<'a> {
    /// Return the `Compression` flag variant in use.
    pub fn mode(&self) -> Compression {
        match *self {
            EncodeWrapper::Plain(_) => Compression::Plain,
            EncodeWrapper::Gzip(_) => Compression::Gzip,
            #[cfg(feature = "brotli")]
            EncodeWrapper::Brotli(_) => Compression::Brotli,
        }
    }

    /// Consume the wrapper, finishing any encoding and flushing the
    /// completed write.
    pub fn finish(self) -> Result<(), BarcError> {
        match self {
            EncodeWrapper::Plain(mut f) => {
                f.flush()?;
            }
            EncodeWrapper::Gzip(gze) => {
                gze.finish()?.flush()?;
            }
            #[cfg(feature = "brotli")]
            EncodeWrapper::Brotli(mut bcw) => {
                bcw.flush()?;
            }
        }
        Ok(())
    }
}

impl<'a> Write for EncodeWrapper<'a> {
    fn write(&mut self, buf: &[u8]) -> Result<usize, io::Error> {
        match *self {
            EncodeWrapper::Plain(ref mut w) => w.write(buf),
            EncodeWrapper::Gzip(ref mut gze) => gze.write(buf),
            #[cfg(feature = "brotli")]
            EncodeWrapper::Brotli(ref mut bcw) => bcw.write(buf),
        }
    }

    fn flush(&mut self) -> Result<(), io::Error> {
        match *self {
            EncodeWrapper::Plain(ref mut f) => f.flush(),
            EncodeWrapper::Gzip(ref mut gze) => gze.flush(),
            EncodeWrapper::Brotli(ref mut bcw) => bcw.flush(),
        }
    }
}

const CRLF: &[u8] = b"\r\n";

const WITH_CRLF: bool = true;
const NO_CRLF:   bool = false;

const V2_RESERVE_HEAD: RecordHead = RecordHead {
    len: 0,
    rec_type: RecordType::Reserved,
    compress: Compression::Plain,
    meta: 0,
    req_h: 0,
    req_b: 0,
    res_h: 0
};

impl BarcFile {
    /// Return new instance for the specified path, which may be an
    /// existing file, or one to be created when `writer` is opened.
    pub fn new<P>(path: P) -> BarcFile
        where P: AsRef<Path>
    {
        // Save off owned path to re-open for readers
        let path: Box<Path> = path.as_ref().into();
        let write_lock = Mutex::new(None);
        BarcFile { path, write_lock }
    }

    /// Get a writer for this file, opening the file for write (and
    /// possibly creating it, or erroring) if this is the first time
    /// called. May block on the write lock, as only one `BarcWriter`
    /// instance is allowed.
    pub fn writer(&self) -> Result<BarcWriter<'_>, BarcError> {
        let mut guard = self.write_lock.lock().unwrap(); // FIXME:
        // PoisonError is not send, so can't map to BarcError

        if (*guard).is_none() {
            let file = OpenOptions::new()
                .create(true)
                .read(true)
                .write(true)
                .open(&self.path)?;
            // FIXME: Use fs2 crate for: file.try_lock_exclusive()?
            *guard = Some(file);
        }

        Ok(BarcWriter { guard })
    }

    /// Get a reader for this file. Errors if the file does not exist.
    pub fn reader(&self) -> Result<BarcReader, BarcError> {
        let file = OpenOptions::new()
            .read(true)
            .open(&self.path)?;
        // FIXME: Use fs2 crate for: file.try_lock_shared()?
        Ok(BarcReader { file: ReadPos::new(Arc::new(file), 0) })
    }
}

impl<'a> BarcWriter<'a> {
    /// Write a new record, returning the record's offset from the
    /// start of the BARC file. The writer position is then advanced
    /// to the end of the file, for the next `write`.
    pub fn write(
        &mut self,
        rec: &dyn MetaRecorded,
        strategy: &dyn CompressStrategy)
        -> Result<u64, BarcError>
    {
        // BarcFile::writer() guarantees Some(File)
        let file: &mut File = self.guard.as_mut().unwrap();

        // Write initial head as reserved place holder
        let start = file.seek(SeekFrom::End(0))?;
        write_record_head(file, &V2_RESERVE_HEAD)?;
        file.flush()?;

        // Write the record per strategy
        let mut head = write_record(file, rec, strategy)?;

        // Use new file offset to indicate total length
        let end = file.seek(SeekFrom::Current(0))?;
        let orig_len = head.len;
        assert!(end >= (start + (V2_HEAD_SIZE as u64)));
        head.len = end - start - (V2_HEAD_SIZE as u64);
        if head.compress == Compression::Plain {
            assert_eq!(orig_len, head.len);
        } else if orig_len < head.len {
            warn!("Compression *increased* record size from \
                   {} to {} bytes",
                  orig_len, head.len);
        }

        // Seek back and write final record head, with known size
        file.seek(SeekFrom::Start(start))?;
        write_record_head(file, &head)?;

        // Seek to end and flush
        file.seek(SeekFrom::End(0))?;
        file.flush()?;

        Ok(start)
    }
}

// Write the record, returning a preliminary `RecordHead` with
// observed (not compressed) lengths.
fn write_record(
    file: &File,
    rec: &dyn MetaRecorded,
    strategy: &dyn CompressStrategy)
    -> Result<RecordHead, BarcError>
{
    let mut encoder = strategy.wrap_encoder(rec, file)?;
    let fout = &mut encoder;
    let compress = fout.mode();
    let with_crlf = compress == Compression::Plain;
    let head = {
        let meta = write_headers(fout, with_crlf, rec.meta())?;

        let req_h = write_headers(fout, with_crlf, rec.req_headers())?;
        let req_b = write_body(fout, with_crlf, rec.req_body())?;

        let res_h = write_headers(fout, with_crlf, rec.res_headers())?;

        // Compute total thus far, excluding the fixed head length
        let mut len: u64 = (meta + req_h + res_h) as u64 + req_b;

        assert!((len + rec.res_body().len() + 2) <= V2_MAX_RECORD,
                "body exceeds size limit");

        let res_b = write_body(fout, with_crlf, rec.res_body())?;
        len += res_b;

        RecordHead {
            len, // uncompressed length
            rec_type: rec.rec_type(),
            compress,
            meta,
            req_h,
            req_b,
            res_h }
    };

    encoder.finish()?;
    Ok(head)
}

// Write record head to out, asserting the various length constraints.
fn write_record_head<W>(out: &mut W, head: &RecordHead)
    -> Result<(), BarcError>
    where W: Write + ?Sized
{
    // Check input ranges
    assert!(head.len   <= V2_MAX_RECORD,   "len exceeded");
    assert!(head.meta  <= V2_MAX_HBLOCK,   "meta exceeded");
    assert!(head.req_h <= V2_MAX_HBLOCK,   "req_h exceeded");
    assert!(head.req_b <= V2_MAX_REQ_BODY, "req_b exceeded");
    assert!(head.res_h <= V2_MAX_HBLOCK,   "res_h exceeded");

    let size = write_all_len(out, format!(
        // ---6------19---22-----28-----34------45----50------54
        "BARC2 {:012x} {}{} {:05x} {:05x} {:010x} {:05x}\r\n\r\n",
        head.len, head.rec_type.flag(), head.compress.flag(),
        head.meta, head.req_h, head.req_b, head.res_h
    ).as_bytes())?;
    assert_eq!(size, V2_HEAD_SIZE, "wrong record head size");
    Ok(())
}

// Compute length of a HeaderMap serialized as a block of bytes. This includes
// the delimiter between name and value (": ") and CRLF after each line, but
// not any block padding.
fn len_of_headers(headers: &http::HeaderMap) -> usize {
    let mut size = 0;
    for (key, value) in headers.iter() {
        let kb: &[u8] = key.as_ref();
        size += kb.len();
        size += value.len();
        size += 4;
    }
    size
}

/// Write header block to out, with optional CR+LF end padding, and return the
/// length written. This is primarily an implementation detail of `BarcWriter`,
/// but is made public for its general diagnostic utility.
///
/// The `Write` is passed by reference for backward compatibility with its
/// original non-generic form as `&mut dyn Write`. [C-RW-VALUE] prefers
/// pass by value, but this would now be a breaking change.
/// [`std::io::copy`] is presumably in the same position.
///
/// [C-RW-VALUE]: https://rust-lang-nursery.github.io/api-guidelines/interoperability.html#generic-readerwriter-functions-take-r-read-and-w-write-by-value-c-rw-value
/// [`std::io::copy`]: https://doc.rust-lang.org/std/io/fn.copy.html
pub fn write_headers<W>(
    out: &mut W,
    with_crlf: bool,
    headers: &http::HeaderMap)
    -> Result<usize, BarcError>
    where W: Write + ?Sized
{
    let mut size = 0;
    for (key, value) in headers.iter() {
        size += write_all_len(out, key.as_ref())?;
        size += write_all_len(out, b": ")?;
        size += write_all_len(out, value.as_bytes())?;
        size += write_all_len(out, CRLF)?;
    }
    if with_crlf && size > 0 {
        size += write_all_len(out, CRLF)?;
    }
    assert!(size <= V2_MAX_HBLOCK);
    Ok(size)
}

/// Write body to out, with optional CR+LF end padding, and return the length
/// written.  This is primarily an implementation detail of `BarcWriter`, but
/// is made public for its general diagnostic utility.
///
/// The `Write` is passed by reference for backward compatibility with its
/// original non-generic form as `&mut dyn Write`. [C-RW-VALUE] prefers
/// pass by value, but this would now be a breaking change.
///
/// [C-RW-VALUE]: https://rust-lang-nursery.github.io/api-guidelines/interoperability.html#generic-readerwriter-functions-take-r-read-and-w-write-by-value-c-rw-value
pub fn write_body<W>(out: &mut W, with_crlf: bool, body: &BodyImage)
    -> Result<u64, BarcError>
    where W: Write + ?Sized
{
    let mut size = body.write_to(out)?;
    if with_crlf && size > 0 {
        size += write_all_len(out, CRLF)? as u64;
    }
    Ok(size)
}

// Like `write_all`, but return the length of the provided byte slice.
fn write_all_len<W>(out: &mut W, bs: &[u8]) -> Result<usize, BarcError>
    where W: Write + ?Sized
{
    out.write_all(bs)?;
    Ok(bs.len())
}

impl BarcReader {

    /// Read and return the next Record or None if EOF. The provided Tunables
    /// `max_body_ram` controls, depending on record sizes and compression,
    /// whether the request and response bodies are read directly into RAM,
    /// buffered in a file, or deferred via a `ReadSlice`.
    pub fn read(&mut self, tune: &Tunables)
        -> Result<Option<Record>, BarcError>
    {
        let fin = &mut self.file;
        let start = fin.tell();

        let rhead = match read_record_head(fin) {
            Ok(Some(rh)) => rh,
            Ok(None) => return Ok(None),
            Err(e) => return Err(e)
        };

        let rec_type = rhead.rec_type;

        // With a concurrent writer, its possible to see an incomplete,
        // Reserved record head, followed by an empty or partial record
        // payload.  In this case, seek back to start and return None.
        if rec_type == RecordType::Reserved {
            fin.seek(SeekFrom::Start(start))?;
            return Ok(None);
        }

        if rhead.compress != Compression::Plain {
            let end = fin.tell() + rhead.len;
            let rec = read_compressed(
                fin.subslice(fin.tell(), end), &rhead, tune
            )?;
            fin.seek(SeekFrom::Start(end))?;
            return Ok(Some(rec))
        }

        let meta = read_headers(fin, WITH_CRLF, rhead.meta)?;
        let req_headers = read_headers(fin, WITH_CRLF, rhead.req_h)?;

        let req_body = if rhead.req_b <= tune.max_body_ram() {
            read_body_ram(fin, WITH_CRLF, rhead.req_b as usize)
        } else {
            slice_body(fin, rhead.req_b)
        }?;
        let res_headers = read_headers(fin, WITH_CRLF, rhead.res_h)?;

        let body_len = rhead.len - (fin.tell() - start - (V2_HEAD_SIZE as u64));

        let res_body = if body_len <= tune.max_body_ram() {
            read_body_ram(fin, WITH_CRLF, body_len as usize)
        } else {
            slice_body(fin, body_len)
        }?;

        Ok(Some(Record { rec_type, meta, req_headers, req_body,
                         res_headers, res_body }))
    }

    /// Returns the current offset in bytes of this reader, which starts as 0
    /// and is advanced by each succesful return from `read` or updated via
    /// `seek`.
    pub fn offset(&self) -> u64 {
        self.file.tell()
    }

    /// Seek to a known byte offset (e.g. 0 or as returned from
    /// `BarcWriter::write` or `offset`) from the start of the BARC file. This
    /// effects subsequent calls to `read`, which may error if the position is
    /// not to a valid record head.
    pub fn seek(&mut self, offset: u64) -> Result<(), BarcError> {
        self.file.seek(SeekFrom::Start(offset))?;
        Ok(())
    }
}

/// Wrapper holding a decoder (providing `Read`) on a `Take` limited
/// to a record of a BARC file.
enum DecodeWrapper {
    Gzip(Box<GzDecoder<ReadSlice>>),
    #[cfg(feature = "brotli")]
    Brotli(Box<brotli::Decompressor<ReadSlice>>),
}

impl DecodeWrapper {
    fn new(comp: Compression, r: ReadSlice, _buf_size: usize)
        -> Result<DecodeWrapper, BarcError>
    {
        match comp {
            Compression::Gzip => {
                Ok(DecodeWrapper::Gzip(Box::new(GzDecoder::new(r))))
            }
            #[cfg(feature = "brotli")]
            Compression::Brotli => {
                Ok(DecodeWrapper::Brotli(Box::new(
                    brotli::Decompressor::new(r, _buf_size)
                )))
            }
            _ => Err(BarcError::DecoderUnsupported(comp))
        }
    }
}

impl Read for DecodeWrapper {
    #[inline]
    fn read(&mut self, buf: &mut [u8]) -> Result<usize, std::io::Error> {
        match *self {
            DecodeWrapper::Gzip(ref mut gze) => gze.read(buf),
            #[cfg(feature = "brotli")]
            DecodeWrapper::Brotli(ref mut bcw) => bcw.read(buf),
        }
    }
}

// Read and return a compressed `Record`. This is specialized for
// NO_CRLF and since bodies can't be directly mapped from the file.
fn read_compressed(rslice: ReadSlice, rhead: &RecordHead, tune: &Tunables)
    -> Result<Record, BarcError>
{
    // Decoder over limited `ReadSlice` of compressed record len
    let mut wrapper = DecodeWrapper::new(
        rhead.compress,
        rslice,
        tune.buffer_size_ram())?;
    let fin = &mut wrapper;

    let rec_type = rhead.rec_type;

    let meta = read_headers(fin, NO_CRLF, rhead.meta)?;

    let req_headers = read_headers(fin, NO_CRLF, rhead.req_h)?;

    let req_body = if rhead.req_b <= tune.max_body_ram() {
        read_body_ram(fin, NO_CRLF, rhead.req_b as usize)?
    } else {
        read_body_fs(fin, rhead.req_b, tune)?
    };

    let res_headers = read_headers(fin, NO_CRLF, rhead.res_h)?;

    // When compressed, we don't actually know the final size of the
    // response body, so start small and use read_to_body. This may
    // return `Ram` or `FsRead` states.
    let res_body = BodyImage::read_from(fin, 4096, tune)?;

    Ok(Record { rec_type, meta, req_headers, req_body, res_headers, res_body })
}

// Return RecordHead or None if EOF
fn read_record_head<R>(rin: &mut R)
    -> Result<Option<RecordHead>, BarcError>
    where R: Read + ?Sized
{
    let mut buf = [0u8; V2_HEAD_SIZE];

    let size = read_record_head_buf(rin, &mut buf)?;
    if size == 0 {
        return Ok(None);
    }
    if size != V2_HEAD_SIZE {
        return Err(BarcError::ReadIncompleteRecHead(size));
    }
    if &buf[0..6] != b"BARC2 " {
        return Err(BarcError::ReadInvalidRecHead);
    }

    let len       = parse_hex(&buf[6..18])?;
    let rec_type  = RecordType::from_byte(buf[19])?;
    let compress  = Compression::from_byte(buf[20])?;
    let meta      = parse_hex(&buf[22..27])?;
    let req_h     = parse_hex(&buf[28..33])?;
    let req_b     = parse_hex(&buf[34..44])?;
    let res_h     = parse_hex(&buf[45..50])?;
    Ok(Some(RecordHead { len, rec_type, compress, meta, req_h, req_b, res_h }))
}

// Like `Read::read_exact` but we need to distinguish 0 bytes read
// (EOF) from partial bytes read (a format error), so it also returns
// the number of bytes read.
fn read_record_head_buf<R>(rin: &mut R, mut buf: &mut [u8])
    -> Result<usize, BarcError>
    where R: Read + ?Sized
{
    let mut size = 0;
    loop {
        match rin.read(buf) {
            Ok(0) => break,
            Ok(n) => {
                size += n;
                if size >= V2_HEAD_SIZE {
                    break;
                }
                let t = buf;
                buf = &mut t[n..];
            }
            Err(e) => {
                if e.kind() == ErrorKind::Interrupted {
                    continue;
                } else {
                    return Err(e.into());
                }
            }
        }
    }
    Ok(size)
}

// Read lowercase hexadecimal unsigned value directly from bytes.
fn parse_hex<T>(buf: &[u8]) -> Result<T, BarcError>
    where T: AddAssign<T> + From<u8> + ShlAssign<u8>
{
    let mut v = T::from(0u8);
    for d in buf {
        v <<= 4u8;
        if *d >= b'0' && *d <= b'9' {
            v += T::from(*d - b'0');
        } else if *d >= b'a' && *d <= b'f' {
            v += T::from(10 + (*d - b'a'));
        } else {
            return Err(BarcError::ReadInvalidRecHeadHex(*d));
        }
    }
    Ok(v)
}

// Reader header block of len bytes to HeaderMap.
fn read_headers<R>(rin: &mut R, with_crlf: bool, len: usize)
    -> Result<http::HeaderMap, BarcError>
    where R: Read + ?Sized
{
    if len == 0 {
        return Ok(http::HeaderMap::with_capacity(0));
    }

    assert!(len > 2);

    let tlen = if with_crlf { len } else { len + 2 };
    let mut buf = BytesMut::with_capacity(tlen);
    unsafe {
        rin.read_exact(&mut buf.bytes_mut()[..len])?;
        buf.advance_mut(len);
    }

    // Add CRLF for parsing if its not already present
    // (e.g. Compression::Plain padding)
    if !with_crlf {
        buf.put_slice(CRLF)
    }
    parse_headers(&buf[..])
}

// Parse header byte slice to HeaderMap.
fn parse_headers(buf: &[u8]) -> Result<http::HeaderMap, BarcError> {
    let mut headbuf = [httparse::EMPTY_HEADER; 128];

    // FIXME: httparse will return TooManyHeaders if headbuf isn't
    // large enough. Hyper 0.11.15 allocates 100, so 128 is room for
    // _even more_ (sigh). Might be better to just replace this with
    // our own parser, as the grammar isn't particularly complex.

    match httparse::parse_headers(buf, &mut headbuf) {
        Ok(httparse::Status::Complete((size, heads))) => {
            let mut hmap = http::HeaderMap::with_capacity(heads.len());
            assert_eq!(size, buf.len());
            for h in heads {
                let name = h.name.parse::<HeaderName>()
                    .map_err(|e| BarcError::InvalidHeader(e.into()))?;
                let value = HeaderValue::from_bytes(h.value)
                    .map_err(|e| BarcError::InvalidHeader(e.into()))?;
                hmap.append(name, value);
            }
            Ok(hmap)
        }
        Ok(httparse::Status::Partial) => {
            Err(BarcError::InvalidHeader(
                Box::new(httparse::Error::TooManyHeaders)
            ))
        }
        Err(e) => Err(BarcError::InvalidHeader(e.into()))
    }
}

// Read into `BodyImage` of state `Ram` as a single buffer.
fn read_body_ram<R>(rin: &mut R, with_crlf: bool, len: usize)
    -> Result<BodyImage, BarcError>
    where R: Read + ?Sized
{
    if len == 0 {
        return Ok(BodyImage::empty());
    }

    assert!(!with_crlf || len > 2);

    let mut buf = BytesMut::with_capacity(len);
    unsafe {
        rin.read_exact(&mut buf.bytes_mut()[..len])?;
        let l = if with_crlf { len - 2 } else { len };
        buf.advance_mut(l);
    }

    Ok(BodyImage::from_slice(buf.freeze()))
}

// Read into `BodyImage` state `FsRead`. Assumes no CRLF terminator
// (only used for compressed records).
fn read_body_fs<R>(rin: &mut R, len: u64, tune: &Tunables)
    -> Result<BodyImage, BarcError>
    where R: Read + ?Sized
{
    if len == 0 {
        return Ok(BodyImage::empty());
    }

    let mut body = BodySink::with_fs(tune.temp_dir())?;
    let mut buf = BytesMut::with_capacity(tune.buffer_size_fs());
    loop {
        let rlen = {
            let b = unsafe { buf.bytes_mut() };
            let limit = cmp::min(b.len() as u64, len - body.len()) as usize;
            assert!(limit > 0);
            match rin.read(&mut b[..limit]) {
                Ok(l) => l,
                Err(e) => {
                    if e.kind() == ErrorKind::Interrupted {
                        continue;
                    } else {
                        return Err(e.into());
                    }
                }
            }
        };
        if rlen == 0 {
            break;
        }
        unsafe { buf.advance_mut(rlen); }
        debug!("Write (Fs) buffer len {}", rlen);
        body.write_all(&buf)?;

        if body.len() < len {
            buf.clear();
        } else {
            assert_eq!(body.len(), len);
            break;
        }
    }
    let body = body.prepare()?;
    Ok(body)
}

// Return `BodyImage::FsReadSlice` for an uncompressed body in file, at the
// current offset of `ReadPos`, for the given length.
fn slice_body(rp: &mut ReadPos, len: u64) -> Result<BodyImage, BarcError> {
    assert!(len > 2);
    let offset = rp.tell();

    // Seek past the body, as if read.
    rp.seek(SeekFrom::Current(len as i64))?;

    let rslice = rp.subslice(offset, offset + len - 2); // - CRLF

    // Safety: There is only appending writes, so within reason, the slice
    // (and any later memory mapping) should be safe from concurrent
    // modification and UB. The `allow(unused_unsafe)` is because the method
    // is actually not flagged as `unsafe` when the *memmap* feature is
    // disabled.
    #[allow(unused_unsafe)]
    {
        Ok(unsafe { BodyImage::from_read_slice(rslice) })
    }
}

#[cfg(test)]
mod logger;

#[cfg(test)]
mod barc_tests {
    use std::fs;
    use std::path::{Path, PathBuf};
    use http::header::{AGE, REFERER, VIA};
    use super::*;
    use body_image::Tuner;
    use crate::logger::LOG_SETUP;

    fn barc_test_file(name: &str) -> Result<PathBuf, Flaw> {
        let target = env!("CARGO_MANIFEST_DIR");
        let path = format!("{}/../target/testmp", target);
        let tpath = Path::new(&path);
        fs::create_dir_all(tpath)?;

        let fname = tpath.join(name);
        if fname.exists() {
            fs::remove_file(&fname)?;
        }
        Ok(fname)
    }

    fn is_flaw(_f: Flaw) -> bool { true }
    fn is_barc_error(e: BarcError) -> bool {
        assert!(is_flaw(e.into()));
        true
    }

    #[test]
    fn test_barc_error_as_flaw() {
        assert!(is_barc_error(BarcError::ReadInvalidRecHead));
        assert!(is_barc_error(DialogConvertError::NoMetaUrl.into()));
    }

    #[test]
    fn test_compressible_types() {
        assert!(*LOG_SETUP);
        assert!(is_compressible_type_str("text/html"));
        assert!(is_compressible_type_str("Text/html; charset=utf8"));
        assert!(is_compressible_type_str("image/sVg"));
        assert!(is_compressible_type_str("application/rss"));
        assert!(is_compressible_type_str("font/TTF")); //case insensitive

        /// httparse originating HeaderValue's should not have
        /// leading/trailing whitespace, but we trim just in case
        assert!(is_compressible_type_str("  text/html"));
    }

    #[test]
    fn test_not_compressible_types() {
        assert!(*LOG_SETUP);
        assert!(!is_compressible_type_str("image/png"));

        // Mime isn't as lenient as we might like
        assert!(!is_compressible_type_str("text/ html"));

        // Mime parse failures, logged as warnings, but no panics.
        assert!(!is_compressible_type_str(" "));
        assert!(!is_compressible_type_str(""));
        assert!(!is_compressible_type_str(";"));
        assert!(!is_compressible_type_str("/"));
        assert!(!is_compressible_type_str("/;"));
    }

    #[test]
    fn test_write_read_small() {
        let fname = barc_test_file("small.barc").unwrap();
        let strategy = NoCompressStrategy::default();
        write_read_small(&fname, &strategy).unwrap();
    }

    #[test]
    fn test_write_read_small_gzip() {
        assert!(*LOG_SETUP);
        let fname = barc_test_file("small_gzip.barc").unwrap();
        let strategy = GzipCompressStrategy::default().set_min_len(0);
        write_read_small(&fname, &strategy).unwrap();
        assert_compression(&fname, Compression::Gzip);
    }

    #[cfg(feature = "brotli")]
    #[test]
    fn test_write_read_small_brotli() {
        assert!(*LOG_SETUP);
        let fname = barc_test_file("small_brotli.barc").unwrap();
        let strategy = BrotliCompressStrategy::default().set_min_len(0);
        write_read_small(&fname, &strategy).unwrap();
        assert_compression(&fname, Compression::Brotli);
    }

    fn write_read_small(fname: &PathBuf, strategy: &dyn CompressStrategy)
        -> Result<(), Flaw>
    {
        let bfile = BarcFile::new(fname);

        let req_body_str = "REQUEST BODY";
        let res_body_str = "RESPONSE BODY";

        let rec_type = RecordType::Dialog;
        let mut meta = http::HeaderMap::new();
        meta.insert(AGE, "0".parse()?);

        let mut req_headers = http::HeaderMap::new();
        req_headers.insert(REFERER, "http:://other.com".parse()?);
        req_headers.insert(
            http::header::CONTENT_TYPE,
            "text/plain".parse().unwrap()
        );

        let req_body = BodyImage::from_slice(req_body_str);

        let mut res_headers = http::HeaderMap::new();
        res_headers.insert(VIA, "test".parse()?);
        res_headers.insert(
            http::header::CONTENT_TYPE,
            "text/plain".parse().unwrap()
        );

        let res_body = BodyImage::from_slice(res_body_str);

        let mut writer = bfile.writer()?;
        assert!(fname.exists()); // on writer creation
        writer.write(&Record { rec_type, meta,
                               req_headers, req_body,
                               res_headers, res_body },
                     strategy)?;

        let tune = Tunables::new();
        let mut reader = bfile.reader()?;
        let record = reader.read(&tune)?.unwrap();

        println!("{:#?}", record);

        assert_eq!(record.rec_type, RecordType::Dialog);
        assert_eq!(record.meta.len(), 1);
        assert_eq!(record.req_headers.len(), 2);
        assert_eq!(record.req_body.len(), req_body_str.len() as u64);
        assert_eq!(record.res_headers.len(), 2);
        assert_eq!(record.res_body.len(), res_body_str.len() as u64);

        let record = reader.read(&tune)?;
        assert!(record.is_none());
        Ok(())
    }

    #[test]
    fn test_write_read_empty_record() {
        assert!(*LOG_SETUP);
        let fname = barc_test_file("empty_record.barc").unwrap();
        let strategy = NoCompressStrategy::default();
        write_read_empty_record(&fname, &strategy).unwrap();;
    }

    #[test]
    fn test_write_read_empty_record_gzip() {
        assert!(*LOG_SETUP);
        let fname = barc_test_file("empty_record_gzip.barc").unwrap();
        let strategy = GzipCompressStrategy::default().set_min_len(1);
        write_read_empty_record(&fname, &strategy).unwrap();
        assert_compression(&fname, Compression::Plain);
    }

    #[cfg(feature = "brotli")]
    #[test]
    fn test_write_read_empty_record_brotli() {
        assert!(*LOG_SETUP);
        let fname = barc_test_file("empty_record_brotli.barc").unwrap();
        let strategy = BrotliCompressStrategy::default().set_min_len(1);
        write_read_empty_record(&fname, &strategy).unwrap();
        assert_compression(&fname, Compression::Plain);
    }

    fn write_read_empty_record(fname: &PathBuf, strategy: &dyn CompressStrategy)
        -> Result<(), Flaw>
    {
        let bfile = BarcFile::new(fname);

        let mut writer = bfile.writer()?;

        writer.write(&Record::default(), strategy)?;

        let tune = Tunables::new();
        let mut reader = bfile.reader()?;
        let record = reader.read(&tune)?.unwrap();

        println!("{:#?}", record);

        assert_eq!(record.rec_type, RecordType::Dialog);
        assert_eq!(record.meta.len(), 0);
        assert_eq!(record.req_headers.len(), 0);
        assert_eq!(record.req_body.len(), 0);
        assert_eq!(record.res_headers.len(), 0);
        assert_eq!(record.res_body.len(), 0);

        assert!(reader.read(&tune)?.is_none());
        Ok(())
    }

    #[test]
    fn test_write_read_large() {
        assert!(*LOG_SETUP);
        let fname = barc_test_file("large.barc").unwrap();
        let strategy = NoCompressStrategy::default();
        write_read_large(&fname, &strategy).unwrap();;
    }

    #[test]
    fn test_write_read_large_gzip() {
        assert!(*LOG_SETUP);
        let fname = barc_test_file("large_gzip.barc").unwrap();
        let strategy = GzipCompressStrategy::default().set_min_len(0xa359b);
        write_read_large(&fname, &strategy).unwrap();
        assert_compression(&fname, Compression::Gzip);
    }

    #[test]
    fn test_write_read_large_gzip_0() {
        assert!(*LOG_SETUP);
        let fname = barc_test_file("large_gzip_0.barc").unwrap();
        let strategy = GzipCompressStrategy::default().set_compression_level(0);
        write_read_large(&fname, &strategy).unwrap();
        assert_compression(&fname, Compression::Gzip);
    }

    #[cfg(feature = "brotli")]
    #[test]
    fn test_write_read_large_brotli() {
        assert!(*LOG_SETUP);
        let fname = barc_test_file("large_brotli.barc").unwrap();
        let strategy = BrotliCompressStrategy::default().set_min_len(0xa359b);
        write_read_large(&fname, &strategy).unwrap();
        assert_compression(&fname, Compression::Brotli);
    }

    fn assert_compression(fname: &PathBuf, comp: Compression) {
        let mut file = File::open(fname).unwrap();
        let rhead = read_record_head(&mut file).unwrap().unwrap();
        assert_eq!(rhead.compress, comp);
    }

    fn write_read_large(fname: &PathBuf, strategy: &dyn CompressStrategy)
        -> Result<(), Flaw>
    {
        let bfile = BarcFile::new(fname);

        let mut writer = bfile.writer()?;

        let lorem_ipsum =
           "Lorem ipsum dolor sit amet, consectetur adipiscing elit, \
            sed do eiusmod tempor incididunt ut labore et dolore magna \
            aliqua. Ut enim ad minim veniam, quis nostrud exercitation \
            ullamco laboris nisi ut aliquip ex ea commodo \
            consequat. Duis aute irure dolor in reprehenderit in \
            voluptate velit esse cillum dolore eu fugiat nulla \
            pariatur. Excepteur sint occaecat cupidatat non proident, \
            sunt in culpa qui officia deserunt mollit anim id est \
            laborum. ";

        let req_reps =   500;
        let res_reps = 1_000;

        let mut req_body = BodySink::with_ram_buffers(req_reps);
        for _ in 0..req_reps {
            req_body.save(lorem_ipsum)?;
        }
        let req_body = req_body.prepare()?;

        let mut res_body = BodySink::with_ram_buffers(res_reps);
        for _ in 0..res_reps {
            res_body.save(lorem_ipsum)?;
        }
        let res_body = res_body.prepare()?;

        let mut res_headers = http::HeaderMap::default();
        res_headers.insert(
            http::header::CONTENT_TYPE,
            "text/plain".parse().unwrap()
        );

        let mut req_headers = res_headers.clone();
        req_headers.insert(
            http::header::USER_AGENT,
            "barc large tester".parse().unwrap()
        );

        let mut meta = http::HeaderMap::default();
        meta.insert(
            hname_meta_res_decoded(),
            "identity".parse().unwrap()
        );

        writer.write(
            &Record {
                req_body, req_headers, res_body, res_headers, meta,
                ..Record::default()
            },
            strategy
        )?;

        let tune = Tunables::new();
        let mut reader = bfile.reader()?;
        let record = reader.read(&tune)?.unwrap();

        println!("{:#?}", record);

        assert_eq!(record.rec_type, RecordType::Dialog);
        assert_eq!(record.meta.len(), 1);
        assert_eq!(record.req_headers.len(), 2);
        assert_eq!(record.req_body.len(),
                   (lorem_ipsum.len() * req_reps) as u64);
        assert_eq!(record.res_headers.len(), 1);
        assert_eq!(record.res_body.len(),
                   (lorem_ipsum.len() * res_reps) as u64);

        assert!(reader.read(&tune)?.is_none());
        Ok(())
    }

    #[test]
    fn test_write_read_parallel() {
        assert!(*LOG_SETUP);
        let fname = barc_test_file("parallel.barc").unwrap();
        let bfile = BarcFile::new(&fname);
        // Temp writer to ensure file is created
        {
            let mut _writer = bfile.writer().unwrap();
        }

        let res_body_str = "RESPONSE BODY";

        // Establish reader.
        let tune = Tunables::new();
        let mut reader = bfile.reader().unwrap();
        let record = reader.read(&tune).unwrap();
        assert!(record.is_none());

        // Write record with new writer
        let mut writer = bfile.writer().unwrap();
        let res_body = BodyImage::from_slice(res_body_str);

        let offset = writer.write(&Record {
            res_body, ..Record::default() },
            &NoCompressStrategy::default()).unwrap();
        assert_eq!(offset, 0);
        reader.seek(offset).unwrap();

        let record = reader.read(&tune).unwrap().unwrap();

        println!("{:#?}", record);

        assert_eq!(record.rec_type, RecordType::Dialog);
        assert_eq!(record.meta.len(), 0);
        assert_eq!(record.req_headers.len(), 0);
        assert_eq!(record.req_body.len(), 0);
        assert_eq!(record.res_headers.len(), 0);
        assert_eq!(record.res_body.len(), res_body_str.len() as u64);

        let record = reader.read(&tune).unwrap();
        assert!(record.is_none());

        // Write another, empty
        writer.write(&Record::default(),
                     &NoCompressStrategy::default()).unwrap();

        let record = reader.read(&tune).unwrap().unwrap();
        assert_eq!(record.rec_type, RecordType::Dialog);
        assert_eq!(record.res_body.len(), 0);

        let record = reader.read(&tune).unwrap();
        assert!(record.is_none());
    }

    #[test]
    fn test_read_sample() {
        let tune = Tunables::new();
        let bfile = BarcFile::new("sample/example.barc");
        let mut reader = bfile.reader().unwrap();
        let record = reader.read(&tune).unwrap().unwrap();

        println!("{:#?}", record);

        assert_eq!(record.rec_type, RecordType::Dialog);
        assert_eq!(record.meta.len(), 5);
        assert_eq!(record.req_headers.len(), 4);
        assert!(record.req_body.is_empty());
        assert_eq!(record.res_headers.len(), 11);

        assert!(record.res_body.is_ram());
        let mut br = record.res_body.reader();
        let mut buf = Vec::with_capacity(2048);
        br.read_to_end(&mut buf).unwrap();
        assert_eq!(buf.len(), 1270);
        assert_eq!(&buf[0..15], b"<!doctype html>");
        assert_eq!(&buf[(buf.len()-8)..], b"</html>\n");

        let record = reader.read(&tune).unwrap();
        assert!(record.is_none());
    }

    #[test]
    fn test_record_convert_dialog() {
        let tune = Tunables::new();
        let bfile = BarcFile::new("sample/example.barc");
        let mut reader = bfile.reader().unwrap();
        let rc1 = reader.read(&tune).unwrap().unwrap();

        let dl: Dialog = rc1.clone().try_into().unwrap();
        let rc2: Record = dl.try_into().unwrap();
        assert_eq!(rc1.rec_type, rc2.rec_type);
        assert_eq!(rc1.meta, rc2.meta);
        assert_eq!(rc1.req_headers, rc2.req_headers);
        assert_eq!(rc1.req_body.len(), rc2.req_body.len());
        assert_eq!(rc1.res_headers, rc2.res_headers);
        assert_eq!(rc1.res_body.len(), rc2.res_body.len());
    }

    #[test]
    fn test_record_convert_dialog_204() {
        let tune = Tunables::new();
        let bfile = BarcFile::new("sample/204_no_body.barc");
        let mut reader = bfile.reader().unwrap();
        let rc1 = reader.read(&tune).unwrap().unwrap();

        let dl: Dialog = rc1.clone().try_into().unwrap();
        let rc2: Record = dl.try_into().unwrap();
        assert_eq!(rc1.rec_type, rc2.rec_type);
        assert_eq!(rc1.meta, rc2.meta);
        assert_eq!(rc1.req_headers, rc2.req_headers);
        assert_eq!(rc1.req_body.len(), rc2.req_body.len());
        assert_eq!(rc1.res_headers, rc2.res_headers);
        assert_eq!(rc1.res_body.len(), rc2.res_body.len());
    }

    #[test]
    fn test_read_sample_larger() {
        let record = {
            let tune = Tuner::new()
                .set_max_body_ram(1024) // < 1270 expected length
                .finish();

            let bfile = BarcFile::new("sample/example.barc");
            let mut reader = bfile.reader().unwrap();
            let r = reader.read(&tune).unwrap().unwrap();

            let next = reader.read(&tune).unwrap();
            assert!(next.is_none());
            r
        };

        println!("{:#?}", record);

        assert!(!record.res_body.is_ram());
        let mut br = record.res_body.reader();
        let mut buf = Vec::with_capacity(2048);
        br.read_to_end(&mut buf).unwrap();
        assert_eq!(buf.len(), 1270);
        assert_eq!(&buf[0..15], b"<!doctype html>");
        assert_eq!(&buf[(buf.len()-8)..], b"</html>\n");
    }

    #[cfg(feature = "mmap")]
    #[test]
    fn test_read_sample_mapped() {
        let mut record = {
            let tune = Tuner::new()
                .set_max_body_ram(1024) // < 1270 expected length
                .finish();

            let bfile = BarcFile::new("sample/example.barc");
            let mut reader = bfile.reader().unwrap();
            let r = reader.read(&tune).unwrap().unwrap();

            let next = reader.read(&tune).unwrap();
            assert!(next.is_none());
            r
        };
        record.res_body.mem_map().unwrap();

        println!("{:#?}", record);

        assert!(!record.res_body.is_ram());
        let mut br = record.res_body.reader();
        let mut buf = Vec::with_capacity(2048);
        br.read_to_end(&mut buf).unwrap();
        assert_eq!(buf.len(), 1270);
        assert_eq!(&buf[0..15], b"<!doctype html>");
        assert_eq!(&buf[(buf.len()-8)..], b"</html>\n");
    }

    #[test]
    fn test_read_empty_file() {
        let tune = Tunables::new();
        let bfile = BarcFile::new("sample/empty.barc");
        let mut reader = bfile.reader().unwrap();
        let record = reader.read(&tune).unwrap();
        assert!(record.is_none());

        // Shouldn't have moved
        let record = reader.read(&tune).unwrap();
        assert!(record.is_none());
    }

    #[test]
    fn test_read_over_reserved() {
        let tune = Tunables::new();
        let bfile = BarcFile::new("sample/reserved.barc");
        let mut reader = bfile.reader().unwrap();
        let record = reader.read(&tune).unwrap();

        println!("{:#?}", record);

        assert!(record.is_none());

        // Should seek back to do it again
        let record = reader.read(&tune).unwrap();
        assert!(record.is_none());
    }

    #[test]
    fn test_read_short_record_head() {
        let tune = Tunables::new();
        let bfile = BarcFile::new("sample/reserved.barc");
        let mut reader = bfile.reader().unwrap();

        // Seek to bad position
        reader.seek(1).unwrap();

        if let Err(e) = reader.read(&tune) {
            if let BarcError::ReadIncompleteRecHead(l) = e {
                assert_eq!(l, V2_HEAD_SIZE - 1);
                let em = e.to_string();
                assert!(em.contains("Incomplete"), em)
            } else {
                panic!("Other error: {}", e);
            }
        } else {
            panic!("Should not succeed!");
        }
    }

    #[test]
    fn test_read_bad_record_head() {
        let tune = Tunables::new();
        let bfile = BarcFile::new("sample/example.barc");
        let mut reader = bfile.reader().unwrap();

        // Seek to bad position
        reader.seek(1).unwrap();

        if let Err(e) = reader.read(&tune) {
            if let BarcError::ReadInvalidRecHead = e {
                assert!(true);
            } else {
                panic!("Other error: {}", e);
            }
        } else {
            panic!("Should not succeed!");
        }
    }

    #[test]
    fn test_read_truncated() {
        let tune = Tunables::new();
        let bfile = BarcFile::new("sample/truncated.barc");
        let mut reader = bfile.reader().unwrap();
        if let Err(e) = reader.read(&tune) {
            if let BarcError::Io(ioe) = e {
                assert_eq!(ErrorKind::UnexpectedEof, ioe.kind());
            } else {
                panic!("Other error type {:?}", e);
            }
        } else {
            panic!("Should not succeed!");
        }
    }

    #[test]
    fn test_read_204_no_body() {
        let tune = Tunables::new();
        let bfile = BarcFile::new("sample/204_no_body.barc");
        let mut reader = bfile.reader().unwrap();
        let record = reader.read(&tune).unwrap().unwrap();

        println!("{:#?}", record);

        assert_eq!(record.rec_type, RecordType::Dialog);
        assert_eq!(record.meta.len(), 4);
        assert_eq!(record.req_headers.len(), 4);
        assert!(record.req_body.is_empty());
        assert_eq!(record.res_headers.len(), 9);

        assert!(record.res_body.is_empty());
    }
}<|MERGE_RESOLUTION|>--- conflicted
+++ resolved
@@ -644,13 +644,8 @@
     }
 }
 
-<<<<<<< HEAD
-/// Strategy for gzip compression. Will only compress if a minimum length body
-/// with a compressible content-type header (of the request or response) is
-=======
 /// Strategy for gzip compression. Will only compress if a minimum length of
 /// compressible bytes, from the response and request bodies and headers is
->>>>>>> b7bf2972
 /// found.
 #[derive(Clone, Copy, Debug)]
 pub struct GzipCompressStrategy {
@@ -696,15 +691,9 @@
     }
 }
 
-<<<<<<< HEAD
-/// Strategy for Brotli compression. Will only compress if a minimum length
-/// body with a compressible content-type header (of the request or response)
-/// is found.
-=======
 /// Strategy for Brotli compression. Will only compress if a minimum length of
 /// compressible bytes, from the response and request bodies and headers is
 /// found.
->>>>>>> b7bf2972
 #[cfg(feature = "brotli")]
 #[derive(Clone, Copy, Debug)]
 pub struct BrotliCompressStrategy {
@@ -760,13 +749,6 @@
 /// Return true if the provided record has at least min_len of compressible
 /// bytes, from the response and request bodies and headers.
 pub fn is_compressible(rec: &dyn MetaRecorded, min_len: u64) -> bool {
-<<<<<<< HEAD
-    static CT: http::header::HeaderName = http::header::CONTENT_TYPE;
-    ((rec.res_body().len() >= min_len &&
-      is_compressible_type(rec.res_headers().get(&CT))) ||
-     (rec.req_body().len() >= min_len &&
-      is_compressible_type(rec.req_headers().get(&CT))))
-=======
     static CT: HeaderName = http::header::CONTENT_TYPE;
     static IDY: &[u8] = b"identity";
 
@@ -811,7 +793,6 @@
     debug!("full compressible length {}", clen);
 
     (clen >= min_len)
->>>>>>> b7bf2972
 }
 
 // Return true if the given content-type header value is expected to be
