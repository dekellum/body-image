--- conflicted
+++ resolved
@@ -1,5 +1,3 @@
-<<<<<<< HEAD
-=======
 ## 2.2.0 (unreleased)
 * Upgrade to body-image 2.2 (MSRV 1.39.0)
 
@@ -7,7 +5,6 @@
 
 * Upgrade to olio 1.4 (MSRV 1.39.0).
 
->>>>>>> 504cd809
 ## 2.0.1 (2021-1-17)
 * Constrain http to <0.2.3 to avoid bytes duplicates.
 
