[package]
name          = "body-image"
version       = "2.2.0"
edition       = "2018"
authors       = ["David Kellum <dek-oss@gravitext.com>"]
license       = "MIT/Apache-2.0"
description   = "Adaptive RAM/file-backed HTTP bodies."
documentation = "https://docs.rs/body-image"
repository    = "https://github.com/dekellum/body-image"
readme        = "README.md"
keywords      = ["buffer", "http"]
categories    = ["web-programming"]
build         = "build.rs"

[dependencies]
<<<<<<< HEAD
bytes      = { version=">=0.5.2, <0.6" }
http       = { version=">=0.2.0, <0.2.3" }
=======
bytes      = { version=">=1.0.0, <1.1" }
http       = { version=">=0.2.2, <0.3" }
>>>>>>> 504cd809
log        = { version=">=0.4.4, <0.5" }
memmap     = { version=">=0.7.0, <0.8", optional=true }
olio       = { version=">=1.4.0, <1.5", default-features=false }
tempfile   = { version=">=3.1.0, <3.2" }

# A tempfile dependency, max transitive for MSRV 1.39.0
# https://github.com/Stebalien/tempfile/issues/120
remove_dir_all      = { version=">=0.5.0, <0.5.3", optional=true, default-features=false }

[features]
default = ["mmap"]
mmap = ["memmap", "olio/mmap"]

[lib]
doctest = false<|MERGE_RESOLUTION|>--- conflicted
+++ resolved
@@ -13,13 +13,8 @@
 build         = "build.rs"
 
 [dependencies]
-<<<<<<< HEAD
-bytes      = { version=">=0.5.2, <0.6" }
-http       = { version=">=0.2.0, <0.2.3" }
-=======
 bytes      = { version=">=1.0.0, <1.1" }
 http       = { version=">=0.2.2, <0.3" }
->>>>>>> 504cd809
 log        = { version=">=0.4.4, <0.5" }
 memmap     = { version=">=0.7.0, <0.8", optional=true }
 olio       = { version=">=1.4.0, <1.5", default-features=false }
