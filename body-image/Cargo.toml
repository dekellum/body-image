--- conflicted
+++ resolved
@@ -15,18 +15,10 @@
 travis-ci = { repository="dekellum/body-image" }
 
 [dependencies]
-<<<<<<< HEAD
 bytes      = { version=">=0.4.6, <0.5" }
-failure    = { version=">=0.1.2, <0.2", default-features=false, features=["std"] }
 http       = { version=">=0.1.6, <0.2" }
 log        = { version=">=0.4.4, <0.5" }
 memmap     = { version=">=0.7.0, <0.8", optional=true }
-=======
-bytes      = { version=">=0.4.6, <2" }
-http       = { version=">=0.1.6, <2" }
-log        = { version=">=0.4.4, <2" }
-memmap     = { version=">=0.7.0, <2", optional=true }
->>>>>>> e278077c
 olio       = { version=">=1.0.0, <2", default-features=false }
 tempfile   = { version=">=2.2.0, <4" }
 
