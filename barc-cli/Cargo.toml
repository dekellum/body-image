[package]
name          = "barc-cli"
<<<<<<< HEAD
version       = "2.1.1"
=======
version       = "2.2.0"
>>>>>>> 504cd809
edition       = "2018"
authors       = ["David Kellum <dek-oss@gravitext.com>"]
license       = "MIT/Apache-2.0"
description   = "Basic Archive for HTTP dialog serialization, command line."
repository    = "https://github.com/dekellum/body-image"
readme        = "README.md"
keywords      = ["http", "compression", "serialization"]
categories    = ["web-programming", "command-line-utilities"]
exclude       = ["barc.stash/*"]
build         = "build.rs"

[dependencies]
<<<<<<< HEAD
barc       = { version=">=2.0.1, <2.2", default-features=false }
body-image = { version=">=2.0.1, <2.2", default-features=false }
body-image-futio = { version=">=2.1.2, <2.2", optional=true, default-features=false }
clap       = { version=">=2.31.2, <2.34", default-features=false, features=["wrap_help"] }
http       = { version=">=0.2.0, <0.2.3" }
hyper      = { version=">=0.13.0, <0.14", default-features=false, features=["stream", "tcp"], optional=true }
=======
barc       = { version=">=2.2.0, <2.3", default-features=false }
body-image = { version=">=2.2.0, <2.3", default-features=false }
body-image-futio = { version=">=2.2.0, <2.3", optional=true, default-features=false }
clap       = { version=">=2.31.2, <2.34", default-features=false, features=["wrap_help"] }
http       = { version=">=0.2.2, <0.3" }
hyper      = { version=">=0.14.2, <0.15", default-features=false, features=["http1", "client", "stream", "tcp"], optional=true }
>>>>>>> 504cd809
log        = { version=">=0.4.4, <0.5" }
piccolog   = { version=">=1.0.0, <1.1" }

[features]
default = ["mmap", "brotli", "futio"]
futio   = ["hyper", "body-image-futio", "body-image-futio/hyper-http"]
mmap    = ["barc/mmap", "body-image/mmap", "body-image-futio/mmap"]
brotli  = ["barc/brotli", "body-image-futio/brotli"]

[[bin]]
name = "barc"
path = "src/main.rs"
doctest = false
bench = false
doc = false
test = false<|MERGE_RESOLUTION|>--- conflicted
+++ resolved
@@ -1,10 +1,6 @@
 [package]
 name          = "barc-cli"
-<<<<<<< HEAD
-version       = "2.1.1"
-=======
 version       = "2.2.0"
->>>>>>> 504cd809
 edition       = "2018"
 authors       = ["David Kellum <dek-oss@gravitext.com>"]
 license       = "MIT/Apache-2.0"
@@ -17,21 +13,12 @@
 build         = "build.rs"
 
 [dependencies]
-<<<<<<< HEAD
-barc       = { version=">=2.0.1, <2.2", default-features=false }
-body-image = { version=">=2.0.1, <2.2", default-features=false }
-body-image-futio = { version=">=2.1.2, <2.2", optional=true, default-features=false }
-clap       = { version=">=2.31.2, <2.34", default-features=false, features=["wrap_help"] }
-http       = { version=">=0.2.0, <0.2.3" }
-hyper      = { version=">=0.13.0, <0.14", default-features=false, features=["stream", "tcp"], optional=true }
-=======
 barc       = { version=">=2.2.0, <2.3", default-features=false }
 body-image = { version=">=2.2.0, <2.3", default-features=false }
 body-image-futio = { version=">=2.2.0, <2.3", optional=true, default-features=false }
 clap       = { version=">=2.31.2, <2.34", default-features=false, features=["wrap_help"] }
 http       = { version=">=0.2.2, <0.3" }
 hyper      = { version=">=0.14.2, <0.15", default-features=false, features=["http1", "client", "stream", "tcp"], optional=true }
->>>>>>> 504cd809
 log        = { version=">=0.4.4, <0.5" }
 piccolog   = { version=">=1.0.0, <1.1" }
 
