--- conflicted
+++ resolved
@@ -1,5 +1,3 @@
-<<<<<<< HEAD
-=======
 ## 2.2.0 (unreleased)
 * Upgrade to body-image and barc 2.2.0 (MSRV 1.39.0).
 
@@ -13,7 +11,6 @@
   the default features _futio_, _mmap_ or _brotli_ are enabled. Otherwise the
   MSRV remains 1.39.0.
 
->>>>>>> 504cd809
 ## 2.1.1 (2021-1-17)
 * Constrain http to <0.2.3 to avoid bytes duplicates.
 
