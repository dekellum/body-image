--- conflicted
+++ resolved
@@ -2,14 +2,6 @@
 dist: xenial
 script:
   - 'if [ "$WITH_LOCK" != "true" ]; then cargo update; fi'
-<<<<<<< HEAD
-  - 'cargo test --no-default-features'
-  - 'cargo test --no-default-features --features futio'
-  - 'cargo build --bins --examples'
-  - 'if [ "$TRAVIS_RUST_VERSION" == "nightly" ]; then cargo build --all-features --all-targets; fi'
-  - 'if [ "$MAY_FAIL" != "true" ]; then cargo test; fi'
-  - 'if [ "$MAY_FAIL" == "true" ]; then cargo test --all-features; fi'
-=======
   - 'cargo test  --manifest-path body-image/Cargo.toml --no-default-features'
   - 'cargo test  --manifest-path body-image/Cargo.toml --all-features'
   - 'if [ "$TRAVIS_RUST_VERSION" == "nightly" ]; then cargo build --manifest-path body-image/Cargo.toml --all-features --all-targets; fi'
@@ -28,7 +20,6 @@
   - 'cargo build --manifest-path barc-cli/Cargo.toml --no-default-features --features brotli'
   - 'cargo build --manifest-path barc-cli/Cargo.toml --no-default-features --features futio'
   - 'cargo build --manifest-path barc-cli/Cargo.toml --all-features'
->>>>>>> 8e421441
 
 # See https://levans.fr/rust_travis_cache.html
 cache:
