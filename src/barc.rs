--- conflicted
+++ resolved
@@ -22,13 +22,9 @@
 use http::header::{HeaderName, HeaderValue};
 use memmap::MmapOptions;
 
-<<<<<<< HEAD
 use super::{BodyImage, BodySink, Dialog, Mapped, Recorded, RequestRecorded,
             Tunables};
-=======
-use super::{BodyImage, Dialog, Mapped, Recorded, RequestRecorded, Tunables};
 use super::compress::read_to_body;
->>>>>>> b856e441
 
 /// Fixed record head size including CRLF terminator:
 /// 54 Bytes
@@ -585,7 +581,7 @@
     let req_body = if rhead.req_b <= tune.max_body_ram() {
         read_body_ram(fin, NO_CRLF, rhead.req_b as usize)?
     } else {
-        read_body_fs(fin, rhead.req_b, tune)?.prepare()?
+        read_body_fs(fin, rhead.req_b, tune)?
     };
 
     let res_headers = read_headers(fin, NO_CRLF, rhead.res_h)?;
@@ -597,7 +593,7 @@
     let est = fin.get_ref().limit() * u64::from(tune.size_estimate_gzip())
               + 4_096; // pad some, since GzDecoder pre-reads/buffers
     println!( "Estimated res body: {}", est);
-    let res_body = read_to_body(fin, est, tune)?.prepare()?;
+    let res_body = read_to_body(fin, est, tune)?;
 
     Ok(Record { rec_type, meta, req_headers, req_body, res_headers, res_body })
 }
@@ -746,10 +742,7 @@
     }
 
     let chunk: Chunk = buf.freeze().into();
-    let mut b = BodySink::with_chunks_capacity(1);
-    b.save(chunk)?;
-    let b = b.prepare()?;
-    Ok(b)
+    Ok(BodyImage::from_slice(chunk))
 }
 
 // Read into `BodyImage` state `FsWrite`. Assumes no CRLF terminator
@@ -761,7 +754,7 @@
         return Ok(BodyImage::empty());
     }
 
-    let mut body = BodyImage::with_fs()?;
+    let mut body = BodySink::with_fs()?;
     let mut buf = BytesMut::with_capacity(tune.decode_buffer_fs());
     loop {
         let rlen = {
@@ -794,6 +787,7 @@
             break;
         }
     }
+    let body = body.prepare()?;
     Ok(body)
 }
 
@@ -868,13 +862,11 @@
 
         let mut req_headers = http::HeaderMap::new();
         req_headers.insert(REFERER, "http:://other.com".parse()?);
-        let mut req_body = BodyImage::with_chunks_capacity(1);
-        req_body.save(req_body_str.into())?;
+        let req_body = BodyImage::from_slice(req_body_str);
 
         let mut res_headers = http::HeaderMap::new();
         res_headers.insert(VIA, "test".parse()?);
-        let mut res_body = BodyImage::with_chunks_capacity(1);
-        res_body.save(res_body_str.into())?;
+        let res_body = BodyImage::from_slice(res_body_str);
 
         let mut writer = bfile.writer()?;
         assert!(fname.exists()); // on writer creation
@@ -983,15 +975,17 @@
         let req_reps =   500;
         let res_reps = 1_000;
 
-        let mut req_body = BodyImage::with_chunks_capacity(req_reps);
+        let mut req_body = BodySink::with_chunks_capacity(req_reps);
         for _ in 0..req_reps {
-            req_body.save(lorem_ipsum.into())?;
-        }
-
-        let mut res_body = BodyImage::with_chunks_capacity(res_reps);
+            req_body.save(lorem_ipsum)?;
+        }
+        let req_body = req_body.prepare()?;
+
+        let mut res_body = BodySink::with_chunks_capacity(res_reps);
         for _ in 0..res_reps {
-            res_body.save(lorem_ipsum.into())?;
-        }
+            res_body.save(lorem_ipsum)?;
+        }
+        let res_body = res_body.prepare()?;
 
         writer.write(&Record { req_body, res_body, ..Record::default()}, strategy)?;
 
@@ -1034,8 +1028,7 @@
 
         // Write record with new writer
         let mut writer = bfile.writer().unwrap();
-        let mut res_body = BodyImage::with_chunks_capacity(1);
-        res_body.save(res_body_str.into()).unwrap();
+        let res_body = BodyImage::from_slice(res_body_str);
 
         let offset = writer.write(&Record {
             res_body, ..Record::default() },
