//! Basic Archive (BARC) file format reader and writer.

<<<<<<< HEAD
=======
#[cfg(feature = "brotli")]
extern crate brotli;
extern crate bytes;
extern crate http;
>>>>>>> e1b53832
extern crate httparse;
extern crate flate2;

use std::cmp;
use std::fs::{File, OpenOptions};
use std::io::{ErrorKind, Read, Seek, SeekFrom, Take, Write};
use std::ops::{AddAssign,ShlAssign};
use std::sync::{Mutex, MutexGuard};
use std::path::Path;

use super::bytes::{BytesMut, BufMut};
use failure::Error as FlError;
use self::flate2::Compression as GzCompression;
use self::flate2::write::GzEncoder;
use self::flate2::read::GzDecoder;
use super::http;
use super::http::header::{HeaderName, HeaderValue};
use super::memmap::MmapOptions;

use super::{BodyImage, BodySink, Dialog, Mapped,
            Recorded, RequestRecorded, Tunables};

/// Fixed record head size including CRLF terminator:
/// 54 Bytes
pub const V2_HEAD_SIZE: usize = 54;

/// Maximum total record length, excluding the record head:
/// 2<sup>48</sup> (256 TiB) - 1.
/// Note: this exceeds the file or partition size limits of many
/// file-systems.
pub const V2_MAX_RECORD: u64 = 0xfff_fff_fff_fff;

/// Maximum header (meta, request, response) block size, including
/// any CRLF terminator:
/// 2<sup>20</sup> (1 MiB) - 1.
pub const V2_MAX_HBLOCK: usize =        0xff_fff;

/// Maximum request body size, including any CRLF terminator:
/// 2<sup>40</sup> (1 TiB) - 1.
pub const V2_MAX_REQ_BODY: u64 = 0xf_fff_fff_fff;

/// Reference to a BARC File by `Path`, supporting up to 1 writer and N
/// readers concurrently.
pub struct BarcFile {
    path: Box<Path>,
    write_lock: Mutex<Option<File>>,
}

/// BARC file handle for write access.
pub struct BarcWriter<'a> {
    guard: MutexGuard<'a, Option<File>>
}

/// BARC file handle for read access. Each reader has its own file handle
/// and position.
pub struct BarcReader {
    file: File
}

/// A parsed record head.
#[derive(Debug)]
struct RecordHead {
    len:              u64,
    rec_type:         RecordType,
    compress:         Compression,
    meta:             usize,
    req_h:            usize,
    req_b:            u64,
    res_h:            usize,
}

/// An owned BARC record.
#[derive(Debug, Default)]
pub struct Record {
    rec_type:         RecordType,
    meta:             http::HeaderMap,
    req_headers:      http::HeaderMap,
    req_body:         BodyImage,
    res_headers:      http::HeaderMap,
    res_body:         BodyImage,
}

/// Access to BARC record-like objects by reference. Extends
/// `Recorded`.
pub trait RecordedType: Recorded {
    /// Record type.
    fn rec_type(&self)    -> RecordType;
}

impl RequestRecorded for Record {
    fn req_headers(&self) -> &http::HeaderMap  { &self.req_headers }
    fn req_body(&self)    -> &BodyImage        { &self.req_body }
}

impl Recorded for Record {
    fn meta(&self)        -> &http::HeaderMap  { &self.meta }
    fn res_headers(&self) -> &http::HeaderMap  { &self.res_headers }
    fn res_body(&self)    -> &BodyImage        { &self.res_body }
}

impl RecordedType for Record {
    fn rec_type(&self)    -> RecordType        { self.rec_type }
}

impl RecordedType for Dialog {
    fn rec_type(&self)    -> RecordType        { RecordType::Dialog }
}

/// BARC record type.
#[derive(Clone, Copy, Debug, PartialEq)]
pub enum RecordType {
    /// Used internally to _reserve_ a BARC record head.
    Reserved,

    /// A complete HTTP request and response dialog between a client
    /// and server. See `Dialog`.
    Dialog,
}

impl RecordType {
    /// Return (char) flag for variant.
    fn flag(self) -> char {
        match self {
            RecordType::Reserved => 'R',
            RecordType::Dialog => 'D',
        }
    }

    /// Return variant for (byte) flag, or fail.
    fn try_from(f: u8) -> Result<Self, FlError> {
        match f {
            b'R' => Ok(RecordType::Reserved),
            b'D' => Ok(RecordType::Dialog),
            _ => Err(format_err!("Unknown record type flag [{}]", f))
        }
    }
}

impl Default for RecordType {
    /// Defaults to `Dialog`.
    fn default() -> RecordType { RecordType::Dialog }
}

/// BARC record compression mode.
#[derive(Clone, Copy, Debug, PartialEq)]
pub enum Compression {
    /// Not compressed.
    Plain,

    /// Compressed with gzip.
    Gzip,

    /// Compressed with brotli.
    Brotli,
}

impl Compression {
    /// Return (char) flag for variant.
    fn flag(self) -> char {
        match self {
            Compression::Plain   => 'P',
            Compression::Gzip    => 'G',
            Compression::Brotli  => 'B',
        }
    }

    /// Return variant for (byte) flag, or fail.
    fn try_from(f: u8) -> Result<Self, FlError> {
        match f {
            b'P' => Ok(Compression::Plain),
            b'G' => Ok(Compression::Gzip),
            b'B' => Ok(Compression::Brotli),
            _ => Err(format_err!("Unknown compression flag [{}]", f))
        }
    }
}

/// Strategies for BARC record compression on write.
pub trait WriteStrategy {
    /// Return a `WriteWrapper` for `File` by evaluating the
    /// `RecordedType` for compression worthiness.
    fn wrap<'a>(&self, rec: &'a RecordedType, file: &'a File)
        -> Result<WriteWrapper<'a>, FlError>;
}

/// Strategy for gzip compression. Will not compress if a minimum
/// length estimate is not reached.
#[derive(Clone, Copy, Debug)]
pub struct GzipWriteStrategy {
    min_len: u64,
    compression_level: u32,
}

impl GzipWriteStrategy {
    /// Set minimum length in bytes for when to use compression.
    /// Default: 4 KiB.
    pub fn set_min_len(mut self, size: u64) -> Self {
        self.min_len = size;
        self
    }

    /// Set the compression level to use, typically on a scale of 0-9
    /// where 0 is _no compression_ and 9 is highest (and slowest)
    /// compression. Default: 6.
    pub fn set_compression_level(mut self, level: u32) -> Self {
        self.compression_level = level;
        self
    }
}

impl Default for GzipWriteStrategy {
    fn default() -> Self {
        Self { min_len: 4 * 1024,
               compression_level: 6 }
    }
}

impl WriteStrategy for GzipWriteStrategy {
    fn wrap<'a>(&self, rec: &'a RecordedType, file: &'a File)
        -> Result<WriteWrapper<'a>, FlError>
    {
        // FIXME: This only considers req/res body lengths
        let est_len = rec.req_body().len() + rec.res_body().len();
        if est_len >= self.min_len {
            Ok(WriteWrapper::Gzip(
                GzEncoder::new(file, GzCompression::new(self.compression_level))
            ))
        } else {
            Ok(WriteWrapper::Plain(file))
        }
    }
}

/// Strategy of no (aka `Plain`) compression.
#[derive(Clone, Copy, Debug)]
pub struct PlainWriteStrategy {}

impl Default for PlainWriteStrategy {
    fn default() -> Self { Self {} }
}

impl WriteStrategy for PlainWriteStrategy {
    /// Return a `WriteWrapper` for `File`. This implementation always
    /// returns a `Plain` wrapper.
    fn wrap<'a>(&self, _rec: &'a RecordedType, file: &'a File)
        -> Result<WriteWrapper<'a>, FlError>
    {
        Ok(WriteWrapper::Plain(file))
    }
}

/// Strategy for Brotli compression. Will not compress if a minimum
/// length estimate is not reached.
#[cfg(feature = "brotli")]
#[derive(Clone, Copy, Debug)]
pub struct BrotliWriteStrategy {
    min_len: u64,
    compression_level: u32,
}

#[cfg(feature = "brotli")]
impl BrotliWriteStrategy {
    /// Set minimum length in bytes for when to use compression.
    /// Default: 4 KiB.
    pub fn set_min_len(mut self, size: u64) -> Self {
        self.min_len = size;
        self
    }

    /// Set the compression level to use, typically on a scale of 0-9
    /// where 0 is _no compression_ and 9 is highest (and slowest)
    /// compression. Default: 6.
    pub fn set_compression_level(mut self, level: u32) -> Self {
        self.compression_level = level;
        self
    }
}

#[cfg(feature = "brotli")]
impl Default for BrotliWriteStrategy {
    fn default() -> Self {
        Self { min_len: 4 * 1024,
               compression_level: 6 }
    }
}

#[cfg(feature = "brotli")]
impl WriteStrategy for BrotliWriteStrategy {
    fn wrap<'a>(&self, rec: &'a RecordedType, file: &'a File)
        -> Result<WriteWrapper<'a>, FlError>
    {
        // FIXME: This only considers req/res body lengths
        let est_len = rec.req_body().len() + rec.res_body().len();
        if est_len >= self.min_len {
            Ok(WriteWrapper::Brotli(
                brotli::CompressorWriter::new(
                    file,
                    4096, //FIXME: tune?
                    self.compression_level,
                    21)
            ))
        } else {
            Ok(WriteWrapper::Plain(file))
        }
    }
}

/// Wrapper holding a potentially encoding `Write` reference for the
/// underlying BARC `File` reference.
pub enum WriteWrapper<'a> {
    Plain(&'a File),
    Gzip(GzEncoder<&'a File>),
    #[cfg(feature = "brotli")]
    Brotli(brotli::CompressorWriter<&'a File>)
}

impl<'a> WriteWrapper<'a> {
    /// Return the `Compression` flag variant in use.
    pub fn mode(&self) -> Compression {
        match *self {
            WriteWrapper::Plain(_) => Compression::Plain,
            WriteWrapper::Gzip(_) => Compression::Gzip,
            #[cfg(feature = "brotli")]
            WriteWrapper::Brotli(_) => Compression::Brotli,
        }
    }

    /// Return a `Write` reference for self.
    pub fn as_write(&mut self) -> &mut Write {
        match *self {
            WriteWrapper::Plain(ref mut f) => f,
            WriteWrapper::Gzip(ref mut gze) => gze,
            #[cfg(feature = "brotli")]
            WriteWrapper::Brotli(ref mut bcw) => bcw,
        }
    }

    /// Consume the wrapper, finishing any encoding and flushing the
    /// completed write.
    pub fn finish(self) -> Result<(), FlError> {
        match self {
            WriteWrapper::Plain(mut f) => {
                f.flush()?;
            }
            WriteWrapper::Gzip(gze) => {
                gze.finish()?.flush()?;
            }
            #[cfg(feature = "brotli")]
            WriteWrapper::Brotli(mut bcw) => {
                bcw.flush()?;
            }
        }
        Ok(())
    }
}

const CRLF: &[u8] = b"\r\n";

const WITH_CRLF: bool = true;
const NO_CRLF:   bool = false;

const V2_RESERVE_HEAD: RecordHead = RecordHead {
    len: 0,
    rec_type: RecordType::Reserved,
    compress: Compression::Plain,
    meta: 0,
    req_h: 0,
    req_b: 0,
    res_h: 0
};

impl BarcFile {
    /// Return new instance for the specified path, which may be an
    /// existing file, or one to be created when `writer` is opened.
    pub fn new<P>(path: P) -> BarcFile
        where P: AsRef<Path>
    {
        // Save off owned path to re-open for readers
        let path: Box<Path> = path.as_ref().into();
        let write_lock = Mutex::new(None);
        BarcFile { path, write_lock }
    }

    /// Get a writer for this file, opening the file for write (and
    /// possibly creating it, or erroring) if this is the first time
    /// called. May block on the write lock, as only one `BarcWriter`
    /// instance is allowed.
    pub fn writer(&self) -> Result<BarcWriter, FlError> {
        let mut guard = self.write_lock.lock().unwrap(); // FIXME:
        // PoisonError is not send, so can't map to FlError

        if (*guard).is_none() {
            let file = OpenOptions::new()
                .create(true)
                .read(true)
                .write(true)
                .open(&self.path)?;
            // FIXME: Use fs2 crate for: file.try_lock_exclusive()?
            *guard = Some(file);
        }

        Ok(BarcWriter { guard })
    }

    /// Get a reader for this file. Errors if the file does not
    /// exist.
    pub fn reader(&self) -> Result<BarcReader, FlError> {
        let file = OpenOptions::new()
            .read(true)
            .open(&self.path)?;
        // FIXME: Use fs2 crate for: file.try_lock_shared()?
        Ok(BarcReader { file })
    }
}

impl<'a> BarcWriter<'a> {
    /// Write a new record, returning the record's offset from the
    /// start of the BARC file. The writer position is then advanced
    /// to the end of the file, for the next `write`.
    pub fn write(&mut self, rec: &RecordedType, strategy: &WriteStrategy)
        -> Result<u64, FlError>
    {
        // BarcFile::writer() guarantees Some(File)
        let file = &mut *self.guard.as_mut().unwrap();

        // Write initial head as reserved place holder
        let start = file.seek(SeekFrom::End(0))?;
        write_record_head(file, &V2_RESERVE_HEAD)?;
        file.flush()?;

        // Write the record per strategy
        let mut head = write_record(file, rec, strategy)?;

        // Use new file offset to indicate total length
        let end = file.seek(SeekFrom::Current(0))?;
        let orig_len = head.len;
        assert!( end >= (start + (V2_HEAD_SIZE as u64)));
        head.len = end - start - (V2_HEAD_SIZE as u64);
        if head.compress == Compression::Plain {
            assert_eq!(orig_len, head.len);
        } else if orig_len < head.len {
            println!("WARN: Compression *increased* record size from \
                      {} to {} bytes",
                     orig_len, head.len);
        }

        // Seek back and write final record head, with known size
        file.seek(SeekFrom::Start(start))?;
        write_record_head(file, &head)?;

        // Seek to end and flush
        file.seek(SeekFrom::End(0))?;
        file.flush()?;

        Ok(start)
    }
}

// Write the record, returning a preliminary `RecordHead` with
// observed (not compressed) lengths.
fn write_record(file: &mut File, rec: &RecordedType, strategy: &WriteStrategy)
    -> Result<RecordHead, FlError>
{
    let mut wrapper = strategy.wrap(rec, file)?;
    let compress = wrapper.mode();
    let with_crlf = compress == Compression::Plain;
    let head = {
        let fout = wrapper.as_write();

        let meta = write_headers(fout, with_crlf, rec.meta())?;

        let req_h = write_headers(fout, with_crlf, rec.req_headers())?;
        let req_b = write_body(fout, with_crlf, rec.req_body())?;

        let res_h = write_headers(fout, with_crlf, rec.res_headers())?;

        // Compute total thus far, excluding the fixed head length
        let mut len: u64 = (meta + req_h + res_h) as u64 + req_b;

        assert!((len + rec.res_body().len() + 2) <= V2_MAX_RECORD,
                "body exceeds size limit");

        let res_b = write_body(fout, with_crlf, rec.res_body())?;
        len += res_b;

        RecordHead {
            len, // uncompressed length
            rec_type: rec.rec_type(),
            compress,
            meta,
            req_h,
            req_b,
            res_h }
    };

    wrapper.finish()?;
    Ok(head)
}

// Write record head to out, asserting the various length constraints.
fn write_record_head(out: &mut Write, head: &RecordHead)
    -> Result<(), FlError>
{
    // Check input ranges
    assert!(head.len   <= V2_MAX_RECORD,   "len exceeded");
    assert!(head.meta  <= V2_MAX_HBLOCK,   "meta exceeded");
    assert!(head.req_h <= V2_MAX_HBLOCK,   "req_h exceeded");
    assert!(head.req_b <= V2_MAX_REQ_BODY, "req_b exceeded");
    assert!(head.res_h <= V2_MAX_HBLOCK,   "res_h exceeded");

    let size = write_all_len(out, format!(
        // ---6------19---22-----28-----34------45----50------54
        "BARC2 {:012x} {}{} {:05x} {:05x} {:010x} {:05x}\r\n\r\n",
        head.len, head.rec_type.flag(), head.compress.flag(),
        head.meta, head.req_h, head.req_b, head.res_h
    ).as_bytes())?;
    assert_eq!(size, V2_HEAD_SIZE, "wrong record head size");
    Ok(())
}

// Write header block to out, returning the length written.
fn write_headers(out: &mut Write, with_crlf: bool, headers: &http::HeaderMap)
    -> Result<usize, FlError>
{
    let mut size = 0;
    for (key, value) in headers.iter() {
        size += write_all_len(out, key.as_ref())?;
        size += write_all_len(out, b": ")?;
        size += write_all_len(out, value.as_bytes())?;
        size += write_all_len(out, CRLF)?;
    }
    if with_crlf && size > 0 {
        size += write_all_len(out, CRLF)?;
    }
    assert!(size <= V2_MAX_HBLOCK);
    Ok(size)
}

// Write a body to out, returning the length written.
fn write_body(out: &mut Write, with_crlf: bool, body: &BodyImage)
    -> Result<u64, FlError>
{
    let mut size = body.write_to(out)?;
    if with_crlf && size > 0 {
        size += write_all_len(out, CRLF)? as u64;
    }
    Ok(size)
}

// Like `write_all`, but return the length of the provided byte slice.
fn write_all_len(out: &mut Write, bs: &[u8]) -> Result<usize, FlError> {
    out.write_all(bs)?;
    Ok(bs.len())
}

impl BarcReader {

    /// Read and return the next Record or None if EOF. The provided Tunables
    /// `max_body_ram` controls, depending on record sizes and compression,
    /// whether the request and response bodies are read directly into RAM,
    /// mapped or buffered in a file.
    pub fn read(&mut self, tune: &Tunables)
        -> Result<Option<Record>, FlError>
    {
        let fin = &mut self.file;

        // Record start position in case we need to rewind
        let start = fin.seek(SeekFrom::Current(0))?;

        let rhead = match read_record_head(fin) {
            Ok(Some(rh)) => rh,
            Ok(None) => return Ok(None),
            Err(e) => return Err(e)
        };

        let rec_type = rhead.rec_type;

        // With a concurrent writer, its possible to see an
        // incomplete, Reserved record head, followed by an empty or
        // partial record payload.  In this case, seek back to start
        // and return None.
        if rec_type == RecordType::Reserved {
            fin.seek(SeekFrom::Start(start))?;
            return Ok(None);
        }

        if rhead.compress != Compression::Plain {
            let rec = read_compressed(fin, &rhead, tune)?;
            return Ok(Some(rec))
        }

        let meta = read_headers(fin, WITH_CRLF, rhead.meta)?;

        let req_headers = read_headers(fin, WITH_CRLF, rhead.req_h)?;
        let mut total: u64 = (rhead.meta + rhead.req_h) as u64;

        let req_body = if rhead.req_b <= tune.max_body_ram() {
            read_body_ram(fin, WITH_CRLF, rhead.req_b as usize)
        } else {
            let offset = start + (V2_HEAD_SIZE as u64) + total;
            map_body(fin, offset, rhead.req_b)
        }?;

        let res_headers = read_headers(fin, WITH_CRLF, rhead.res_h)?;
        total += rhead.req_b;
        total += rhead.res_h as u64;
        let body_len = rhead.len - total;

        let res_body = if body_len <= tune.max_body_ram() {
            read_body_ram(fin, WITH_CRLF, body_len as usize)
        } else {
            let offset = start + (V2_HEAD_SIZE as u64) + total;
            map_body(fin, offset, body_len)
        }?;

        Ok(Some(Record { rec_type, meta, req_headers, req_body,
                         res_headers, res_body }))
    }

    /// Seek to a known offset (e.g. 0 or returned from
    /// `BarcWriter::write` for a specific record) from the start of
    /// the BARC file. This effects subsequent calls to `read`, which
    /// may error if the position is not to a valid record head.
    pub fn seek(&mut self, offset: u64) -> Result<(), FlError> {
        self.file.seek(SeekFrom::Start(offset))?;
        Ok(())
    }
}

/// Wrapper holding a decoder (`Read`) on a `Take` limited to a record
/// of a BARC file.
enum ReadWrapper<'a> {
    Gzip(GzDecoder<Take<&'a mut File>>),
    #[cfg(feature = "brotli")]
    Brotli(brotli::Decompressor<Take<&'a mut File>>),
}

impl<'a> ReadWrapper<'a> {
    fn new(comp: Compression, r: Take<&'a mut File>, _buf_size: usize)
        -> ReadWrapper
    {
        match comp {
            Compression::Gzip => {
                ReadWrapper::Gzip(GzDecoder::new(r))
            }
            #[cfg(feature = "brotli")]
            Compression::Brotli => {
                ReadWrapper::Brotli(
                    brotli::Decompressor::new(r, _buf_size)
                )
            }
            _ => panic!("ReadWrapper doesn't support {:?}", comp)
        }
    }

    /// Return a `Read` reference for self.
    fn as_read(&mut self) -> &mut Read {
        match *self {
            ReadWrapper::Gzip(ref mut gze) => gze,
            #[cfg(feature = "brotli")]
            ReadWrapper::Brotli(ref mut bcw) => bcw,
        }
    }
}

// Read and return a compressed `Record`. This is specialized for
// NO_CRLF and since bodies can't be directly mapped from the file.
fn read_compressed(file: &mut File, rhead: &RecordHead, tune: &Tunables)
    -> Result<Record, FlError>
{
    // Decoder over limited `Take` of compressed record len
    let mut wrapper = ReadWrapper::new(
        rhead.compress,
        file.take(rhead.len),
        tune.decode_buffer_ram());

    let fin = wrapper.as_read();

    let rec_type = rhead.rec_type;

    let meta = read_headers(fin, NO_CRLF, rhead.meta)?;

    let req_headers = read_headers(fin, NO_CRLF, rhead.req_h)?;

    let req_body = if rhead.req_b <= tune.max_body_ram() {
        read_body_ram(fin, NO_CRLF, rhead.req_b as usize)?
    } else {
        read_body_fs(fin, rhead.req_b, tune)?
    };

    let res_headers = read_headers(fin, NO_CRLF, rhead.res_h)?;

<<<<<<< HEAD
    // When compressed, we don't actually know the final size of the response
    // body. Estimate using remaining unread compressed length, and use
    // `read_to_body`.
    let est = fin.get_ref().limit() * u64::from(tune.size_estimate_gzip())
              + 4_096; // pad some, since GzDecoder pre-reads/buffers
    println!( "Estimated res body: {}", est);
    let res_body = BodyImage::read_from(fin, est, tune)?;
=======
    // When compressed, we don't actually know the final size of the
    // response body, so start small and use read_to_body. This may
    // return `Ram` or `FsWrite` states, so also prepare it for read.
    let res_body = read_to_body(fin, 4096, tune)?.prepare()?;
>>>>>>> e1b53832

    Ok(Record { rec_type, meta, req_headers, req_body, res_headers, res_body })
}

// Return RecordHead or None if EOF
fn read_record_head(r: &mut Read)
    -> Result<Option<RecordHead>, FlError>
{
    let mut buf = [0u8; V2_HEAD_SIZE];

    let size = read_record_head_buf(r, &mut buf)?;
    if size == 0 {
        return Ok(None);
    }
    if size != V2_HEAD_SIZE {
        bail!("Incomplete header len {}", size);
    }
    if &buf[0..6] != b"BARC2 " {
        bail!("Invalid header suffix");
    }

    let len       = parse_hex(&buf[6..18])?;
    let rec_type  = RecordType::try_from(buf[19])?;
    let compress  = Compression::try_from(buf[20])?;
    let meta      = parse_hex(&buf[22..27])?;
    let req_h     = parse_hex(&buf[28..33])?;
    let req_b     = parse_hex(&buf[34..44])?;
    let res_h     = parse_hex(&buf[45..50])?;
    Ok(Some(RecordHead { len, rec_type, compress, meta, req_h, req_b, res_h }))
}

// Like `Read::read_exact` but we need to distinguish 0 bytes read
// (EOF) from partial bytes read (a format error), so it also returns
// the number of bytes read.
fn read_record_head_buf(r: &mut Read, mut buf: &mut [u8])
    -> Result<usize, FlError>
{
    let mut size = 0;
    loop {
        match r.read(buf) {
            Ok(0) => break,
            Ok(n) => {
                size += n;
                if size >= V2_HEAD_SIZE {
                    break;
                }
                let t = buf;
                buf = &mut t[n..];
            }
            Err(e) => {
                if e.kind() == ErrorKind::Interrupted {
                    continue;
                } else {
                    return Err(e.into());
                }
            }
        }
    }
    Ok(size)
}

// Read lowercase hexadecimal unsigned value directly from bytes.
fn parse_hex<T>(buf: &[u8]) -> Result<T, FlError>
    where T: AddAssign<T> + From<u8> + ShlAssign<u8>
{
    let mut v = T::from(0u8);
    for d in buf {
        v <<= 4u8;
        if *d >= b'0' && *d <= b'9' {
            v += T::from(*d - b'0');
        } else if *d >= b'a' && *d <= b'f' {
            v += T::from(10 + (*d - b'a'));
        } else {
            bail!("Illegal head hex digit: [{}]", d);
        }
    }
    Ok(v)
}

// Reader header block of len bytes to HeaderMap.
fn read_headers(r: &mut Read, with_crlf: bool, len: usize)
    -> Result<http::HeaderMap, FlError>
{
    if len == 0 {
        return Ok(http::HeaderMap::with_capacity(0));
    }

    assert!(len > 2);

    let tlen = if with_crlf { len } else { len + 2 };
    let mut buf = BytesMut::with_capacity(tlen);
    unsafe {
        r.read_exact(&mut buf.bytes_mut()[..len])?;
        buf.advance_mut(len);
    }

    // Add CRLF for parsing if its not already present
    // (e.g. Compression::Plain padding)
    if !with_crlf {
        buf.put_slice(CRLF)
    }
    parse_headers(&buf[..])
}

// Parse header byte slice to HeaderMap.
fn parse_headers(buf: &[u8]) -> Result<http::HeaderMap, FlError> {
    let mut headbuf = [httparse::EMPTY_HEADER; 128];

    // FIXME: httparse will return TooManyHeaders if headbuf isn't
    // large enough. Hyper 0.11.15 allocates 100, so 128 is room for
    // _even more_ (sigh). Might be better to just replace this with
    // our own parser, as the grammar isn't particularly complex.

    match httparse::parse_headers(buf, &mut headbuf) {
        Ok(httparse::Status::Complete((size, heads))) => {
            let mut hmap = http::HeaderMap::with_capacity(heads.len());
            assert_eq!(size, buf.len());
            for h in heads {
                hmap.append(h.name.parse::<HeaderName>()?,
                            HeaderValue::from_bytes(h.value)?);
            }
            Ok(hmap)
        }
        Ok(httparse::Status::Partial) => {
            bail!("Header block not terminated with blank line")
        }
        Err(e) => Err(FlError::from(e))
    }
}

// Read into `BodyImage` of state `Ram` as a single buffer.
fn read_body_ram(r: &mut Read, with_crlf: bool, len: usize)
    -> Result<BodyImage, FlError>
{
    if len == 0 {
        return Ok(BodyImage::empty());
    }

    assert!(!with_crlf || len > 2);

    let mut buf = BytesMut::with_capacity(len);
    unsafe {
        r.read_exact(&mut buf.bytes_mut()[..len])?;
        let l = if with_crlf { len - 2 } else { len };
        buf.advance_mut(l);
    }

    Ok(BodyImage::from_slice(buf.freeze()))
}

// Read into `BodyImage` state `FsWrite`. Assumes no CRLF terminator
// (only used for compressed records).
fn read_body_fs(r: &mut Read, len: u64, tune: &Tunables)
    -> Result<BodyImage, FlError>
{
    if len == 0 {
        return Ok(BodyImage::empty());
    }

    let mut body = BodySink::with_fs()?;
    let mut buf = BytesMut::with_capacity(tune.decode_buffer_fs());
    loop {
        let rlen = {
            let b = unsafe { buf.bytes_mut() };
            let limit = cmp::min(b.len() as u64, len - body.len()) as usize;
            assert!(limit > 0);
            match r.read(&mut b[..limit]) {
                Ok(l) => l,
                Err(e) => {
                    if e.kind() == ErrorKind::Interrupted {
                        continue;
                    } else {
                        return Err(e.into());
                    }
                }
            }
        };
        if rlen == 0 {
            break;
        }
        unsafe { buf.advance_mut(rlen); }
        println!("Write (Fs) decoded buf rlen {}", rlen);
        body.write_all(&buf)?;

        if body.len() < len {
            buf.clear();
        }
        else {
            assert_eq!(body.len(), len);
            break;
        }
    }
    let body = body.prepare()?;
    Ok(body)
}

// Return `BodyImage::MemMap` for an uncompressed body in file, at
// offset and length. Assumes (and asserts that) current is positioned
// at offset, and seeks file past the body len.
fn map_body(file: &mut File, offset: u64, len: u64)
    -> Result<BodyImage, FlError>
{
    assert!(len > 2);

    // Seek past the body, as if read.
    let end = file.seek(SeekFrom::Current(len as i64))?;
    assert_eq!(offset + len, end);

    let dup_file = file.try_clone()?;

    let map = unsafe {
        MmapOptions::new()
            .offset(offset as usize)
            .len((len - 2) as usize) // Exclude final CRLF
            .map(&dup_file)?
    };

    Ok(BodyImage::with_map(Mapped { map, _file: dup_file }))
}

#[cfg(test)]
mod tests {
    use std::fs;
    use std::path::{Path, PathBuf};
    use http::header::{AGE, REFERER, VIA};
    use super::*;
    use super::super::Tuner;

    fn barc_test_file(name: &str) -> Result<PathBuf, FlError> {
        let tpath = Path::new("target/testmp");
        fs::create_dir_all(tpath)?;

        let fname = tpath.join(name);
        if fname.exists() {
            fs::remove_file(&fname)?;
        }
        Ok(fname)
    }

    #[test]
    fn test_write_read_small() {
        let fname = barc_test_file("small.barc").unwrap();
        let strategy = PlainWriteStrategy::default();
        write_read_small(&fname, &strategy).unwrap();
    }

    #[test]
    fn test_write_read_small_gzip() {
        let fname = barc_test_file("small_gzip.barc").unwrap();
        let strategy = GzipWriteStrategy::default().set_min_len(0);
        write_read_small(&fname, &strategy).unwrap();
    }

    #[cfg(feature = "brotli")]
    #[test]
    fn test_write_read_small_brotli() {
        let fname = barc_test_file("small_brotli.barc").unwrap();
        let strategy = BrotliWriteStrategy::default().set_min_len(0);
        write_read_small(&fname, &strategy).unwrap();
    }

    fn write_read_small(fname: &PathBuf, strategy: &WriteStrategy)
        -> Result<(), FlError>
    {
        let bfile = BarcFile::new(fname);

        let req_body_str = "REQUEST BODY";
        let res_body_str = "RESPONSE BODY";

        let rec_type = RecordType::Dialog;
        let mut meta = http::HeaderMap::new();
        meta.insert(AGE, "0".parse()?);

        let mut req_headers = http::HeaderMap::new();
        req_headers.insert(REFERER, "http:://other.com".parse()?);
        let req_body = BodyImage::from_slice(req_body_str);

        let mut res_headers = http::HeaderMap::new();
        res_headers.insert(VIA, "test".parse()?);
        let res_body = BodyImage::from_slice(res_body_str);

        let mut writer = bfile.writer()?;
        assert!(fname.exists()); // on writer creation
        writer.write(&Record { rec_type, meta,
                               req_headers, req_body,
                               res_headers, res_body },
                     strategy)?;

        let tune = Tunables::new();
        let mut reader = bfile.reader()?;
        let record = reader.read(&tune)?.unwrap();

        println!("{:#?}", record);

        assert_eq!(record.rec_type, RecordType::Dialog);
        assert_eq!(record.meta.len(), 1);
        assert_eq!(record.req_headers.len(), 1);
        assert_eq!(record.req_body.len(), req_body_str.len() as u64);
        assert_eq!(record.res_headers.len(), 1);
        assert_eq!(record.res_body.len(), res_body_str.len() as u64);

        let record = reader.read(&tune)?;
        assert!(record.is_none());
        Ok(())
    }

    #[test]
    fn test_write_read_empty_record() {
        let fname = barc_test_file("empty_record.barc").unwrap();
        let strategy = PlainWriteStrategy::default();
        write_read_empty_record(&fname, &strategy).unwrap();;
    }

    #[test]
    fn test_write_read_empty_record_gzip() {
        let fname = barc_test_file("empty_record_gzip.barc").unwrap();
        let strategy = GzipWriteStrategy::default().set_min_len(0);
        write_read_empty_record(&fname, &strategy).unwrap();
    }

    #[cfg(feature = "brotli")]
    #[test]
    fn test_write_read_empty_record_brotli() {
        let fname = barc_test_file("empty_record_brotli.barc").unwrap();
        let strategy = BrotliWriteStrategy::default().set_min_len(0);
        write_read_empty_record(&fname, &strategy).unwrap();
    }

    fn write_read_empty_record(fname: &PathBuf, strategy: &WriteStrategy)
        -> Result<(), FlError>
    {
        let bfile = BarcFile::new(fname);

        let mut writer = bfile.writer()?;

        writer.write(&Record::default(), strategy)?;

        let tune = Tunables::new();
        let mut reader = bfile.reader()?;
        let record = reader.read(&tune)?.unwrap();

        println!("{:#?}", record);

        assert_eq!(record.rec_type, RecordType::Dialog);
        assert_eq!(record.meta.len(), 0);
        assert_eq!(record.req_headers.len(), 0);
        assert_eq!(record.req_body.len(), 0);
        assert_eq!(record.res_headers.len(), 0);
        assert_eq!(record.res_body.len(), 0);

        let record = reader.read(&tune)?;
        assert!(record.is_none());
        Ok(())
    }

    #[test]
    fn test_write_read_large() {
        let fname = barc_test_file("large.barc").unwrap();
        let strategy = PlainWriteStrategy::default();
        write_read_large(&fname, &strategy).unwrap();;
    }

    #[test]
    fn test_write_read_large_gzip() {
        let fname = barc_test_file("large_gzip.barc").unwrap();
        let strategy = GzipWriteStrategy::default();
        write_read_large(&fname, &strategy).unwrap();
    }

    #[test]
    fn test_write_read_large_gzip_0() {
        let fname = barc_test_file("large_gzip_0.barc").unwrap();
        let strategy = GzipWriteStrategy::default().set_compression_level(0);
        write_read_large(&fname, &strategy).unwrap();
    }

    #[cfg(feature = "brotli")]
    #[test]
    fn test_write_read_large_brotli() {
        let fname = barc_test_file("large_brotli.barc").unwrap();
        let strategy = BrotliWriteStrategy::default();
        write_read_large(&fname, &strategy).unwrap();
    }

    #[cfg(feature = "brotli")]
    #[test]
    fn test_write_read_large_brotli_0() {
        let fname = barc_test_file("large_brotli_0.barc").unwrap();
        let strategy = BrotliWriteStrategy::default().set_compression_level(0);
        write_read_large(&fname, &strategy).unwrap();
    }

    fn write_read_large(fname: &PathBuf, strategy: &WriteStrategy)
        -> Result<(), FlError>
    {
        let bfile = BarcFile::new(fname);

        let mut writer = bfile.writer()?;

        let lorem_ipsum =
           "Lorem ipsum dolor sit amet, consectetur adipiscing elit, \
            sed do eiusmod tempor incididunt ut labore et dolore magna \
            aliqua. Ut enim ad minim veniam, quis nostrud exercitation \
            ullamco laboris nisi ut aliquip ex ea commodo \
            consequat. Duis aute irure dolor in reprehenderit in \
            voluptate velit esse cillum dolore eu fugiat nulla \
            pariatur. Excepteur sint occaecat cupidatat non proident, \
            sunt in culpa qui officia deserunt mollit anim id est \
            laborum. ";

        let req_reps =   500;
        let res_reps = 1_000;

        let mut req_body = BodySink::with_ram_buffers(req_reps);
        for _ in 0..req_reps {
            req_body.save(lorem_ipsum)?;
        }
        let req_body = req_body.prepare()?;

        let mut res_body = BodySink::with_ram_buffers(res_reps);
        for _ in 0..res_reps {
            res_body.save(lorem_ipsum)?;
        }
        let res_body = res_body.prepare()?;

        writer.write(&Record { req_body, res_body, ..Record::default()}, strategy)?;

        let tune = Tunables::new();
        let mut reader = bfile.reader()?;
        let record = reader.read(&tune)?.unwrap();

        println!("{:#?}", record);

        assert_eq!(record.rec_type, RecordType::Dialog);
        assert_eq!(record.meta.len(), 0);
        assert_eq!(record.req_headers.len(), 0);
        assert_eq!(record.req_body.len(),
                   (lorem_ipsum.len() * req_reps) as u64);
        assert_eq!(record.res_headers.len(), 0);
        assert_eq!(record.res_body.len(),
                   (lorem_ipsum.len() * res_reps) as u64);

        let record = reader.read(&tune)?;
        assert!(record.is_none());
        Ok(())
    }

    #[test]
    fn test_write_read_parallel() {
        let fname = barc_test_file("parallel.barc").unwrap();
        let bfile = BarcFile::new(&fname);
        // Temp writer to ensure file is created
        {
            let mut _writer = bfile.writer().unwrap();
        }

        let res_body_str = "RESPONSE BODY";

        // Establish reader.
        let tune = Tunables::new();
        let mut reader = bfile.reader().unwrap();
        let record = reader.read(&tune).unwrap();
        assert!(record.is_none());

        // Write record with new writer
        let mut writer = bfile.writer().unwrap();
        let res_body = BodyImage::from_slice(res_body_str);

        let offset = writer.write(&Record {
            res_body, ..Record::default() },
            &PlainWriteStrategy::default()).unwrap();
        assert_eq!(offset, 0);
        reader.seek(offset).unwrap();

        let record = reader.read(&tune).unwrap().unwrap();

        println!("{:#?}", record);

        assert_eq!(record.rec_type, RecordType::Dialog);
        assert_eq!(record.meta.len(), 0);
        assert_eq!(record.req_headers.len(), 0);
        assert_eq!(record.req_body.len(), 0);
        assert_eq!(record.res_headers.len(), 0);
        assert_eq!(record.res_body.len(), res_body_str.len() as u64);

        let record = reader.read(&tune).unwrap();
        assert!(record.is_none());

        // Write another, empty
        writer.write(&Record::default(),
                     &PlainWriteStrategy::default()).unwrap();

        let record = reader.read(&tune).unwrap().unwrap();
        assert_eq!(record.rec_type, RecordType::Dialog);
        assert_eq!(record.res_body.len(), 0);

        let record = reader.read(&tune).unwrap();
        assert!(record.is_none());
    }

    #[test]
    fn test_read_sample() {
        let tune = Tunables::new();
        let bfile = BarcFile::new("sample/example.barc");
        let mut reader = bfile.reader().unwrap();
        let record = reader.read(&tune).unwrap().unwrap();

        println!("{:#?}", record);

        assert_eq!(record.rec_type, RecordType::Dialog);
        assert_eq!(record.meta.len(), 5);
        assert_eq!(record.req_headers.len(), 4);
        assert!(record.req_body.is_empty());
        assert_eq!(record.res_headers.len(), 11);

        assert!(record.res_body.is_ram());
        let mut body_reader = record.res_body.reader();
        let br = body_reader.as_read();
        let mut buf = Vec::with_capacity(2048);
        br.read_to_end(&mut buf).unwrap();
        assert_eq!(buf.len(), 1270);
        assert_eq!(&buf[0..15], b"<!doctype html>");
        assert_eq!(&buf[(buf.len()-8)..], b"</html>\n");

        let record = reader.read(&tune).unwrap();
        assert!(record.is_none());
    }

    #[test]
    fn test_read_sample_mapped() {
        let record = {
            let mut tune = Tuner::new()
                .set_max_body_ram(1024) // < 1270 expected length
                .finish();

            let bfile = BarcFile::new("sample/example.barc");
            let mut reader = bfile.reader().unwrap();
            let r = reader.read(&tune).unwrap().unwrap();

            let next = reader.read(&tune).unwrap();
            assert!(next.is_none());
            r
        };

        println!("{:#?}", record);

        assert!(!record.res_body.is_ram());
        let mut body_reader = record.res_body.reader();
        let br = body_reader.as_read();
        let mut buf = Vec::with_capacity(2048);
        br.read_to_end(&mut buf).unwrap();
        assert_eq!(buf.len(), 1270);
        assert_eq!(&buf[0..15], b"<!doctype html>");
        assert_eq!(&buf[(buf.len()-8)..], b"</html>\n");
    }

    #[test]
    fn test_read_empty_file() {
        let tune = Tunables::new();
        let bfile = BarcFile::new("sample/empty.barc");
        let mut reader = bfile.reader().unwrap();
        let record = reader.read(&tune).unwrap();
        assert!(record.is_none());

        // Shouldn't have moved
        let record = reader.read(&tune).unwrap();
        assert!(record.is_none());
    }

    #[test]
    fn test_read_over_reserved() {
        let tune = Tunables::new();
        let bfile = BarcFile::new("sample/reserved.barc");
        let mut reader = bfile.reader().unwrap();
        let record = reader.read(&tune).unwrap();

        println!("{:#?}", record);

        assert!(record.is_none());

        // Should seek back to do it again
        let record = reader.read(&tune).unwrap();
        assert!(record.is_none());
    }

    #[test]
    fn test_read_short_record_head() {
        let tune = Tunables::new();
        let bfile = BarcFile::new("sample/reserved.barc");
        let mut reader = bfile.reader().unwrap();

        // Seek to bad position
        reader.seek(1).unwrap();

        if let Err(e) = reader.read(&tune) {
            println!("{}", e);
            assert!(e.to_string().contains("Incomplete header"));
        } else {
            panic!("Should not succeed!");
        }
    }

    #[test]
    fn test_read_bad_record_head() {
        let tune = Tunables::new();
        let bfile = BarcFile::new("sample/example.barc");
        let mut reader = bfile.reader().unwrap();

        // Seek to bad position
        reader.seek(1).unwrap();

        if let Err(e) = reader.read(&tune) {
            println!("{}", e);
            assert!(e.to_string().contains("Invalid header suffix"));
        } else {
            panic!("Should not succeed!");
        }
    }

    #[test]
    fn test_read_204_no_body() {
        let tune = Tunables::new();
        let bfile = BarcFile::new("sample/204_no_body.barc");
        let mut reader = bfile.reader().unwrap();
        let record = reader.read(&tune).unwrap().unwrap();

        println!("{:#?}", record);

        assert_eq!(record.rec_type, RecordType::Dialog);
        assert_eq!(record.meta.len(), 4);
        assert_eq!(record.req_headers.len(), 4);
        assert!(record.req_body.is_empty());
        assert_eq!(record.res_headers.len(), 9);

        assert!(record.res_body.is_empty());
    }
}<|MERGE_RESOLUTION|>--- conflicted
+++ resolved
@@ -1,12 +1,7 @@
 //! Basic Archive (BARC) file format reader and writer.
 
-<<<<<<< HEAD
-=======
 #[cfg(feature = "brotli")]
 extern crate brotli;
-extern crate bytes;
-extern crate http;
->>>>>>> e1b53832
 extern crate httparse;
 extern crate flate2;
 
@@ -699,20 +694,10 @@
 
     let res_headers = read_headers(fin, NO_CRLF, rhead.res_h)?;
 
-<<<<<<< HEAD
-    // When compressed, we don't actually know the final size of the response
-    // body. Estimate using remaining unread compressed length, and use
-    // `read_to_body`.
-    let est = fin.get_ref().limit() * u64::from(tune.size_estimate_gzip())
-              + 4_096; // pad some, since GzDecoder pre-reads/buffers
-    println!( "Estimated res body: {}", est);
-    let res_body = BodyImage::read_from(fin, est, tune)?;
-=======
     // When compressed, we don't actually know the final size of the
     // response body, so start small and use read_to_body. This may
-    // return `Ram` or `FsWrite` states, so also prepare it for read.
-    let res_body = read_to_body(fin, 4096, tune)?.prepare()?;
->>>>>>> e1b53832
+    // return `Ram` or `FsWrite` states.
+    let res_body = BodyImage::read_from(fin, 4096, tune)?;
 
     Ok(Record { rec_type, meta, req_headers, req_body, res_headers, res_body })
 }
