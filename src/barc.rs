--- conflicted
+++ resolved
@@ -9,7 +9,6 @@
 
 use super::{BodyImage, Dialog};
 
-<<<<<<< HEAD
 /// Fixed record head size including CRLF terminator:
 /// 54 Bytes
 pub const V2_HEAD_SIZE: usize = 54;
@@ -30,34 +29,13 @@
 pub const V2_MAX_REQ_BODY: u64 = 0xf_fff_fff_fff;
 
 pub struct BarcFile {
-    lock: RwLock<BarcFileInner>
-}
-
-struct BarcFileInner {
-    // FIXME: Each reader will need a new, independent File instance
-    // opened read-only and closed when dropped, with its own
-    // position. Save off the Path for this purpose. On unix could
-    // alternatively used FileExt offset-based read/write.
-    file: File,
-=======
-/// BARC File handle, supporting 1-writer and N-readers
-/// concurrently.
-pub struct BarcFile {
     path: Box<Path>,
     write_lock: Mutex<Option<File>>,
->>>>>>> bb3cccc4
 }
 
 /// BARC File handle for write access
 pub struct BarcWriter<'a> {
-<<<<<<< HEAD
-    // FIXME: RwLock isn't a perfect fit, since it is possible with
-    // the format, at file level, to support 1-writer AND N-readers
-    // concurrently.
-    guard: RwLockWriteGuard<'a, BarcFileInner>
-=======
     guard: MutexGuard<'a, Option<File>>
->>>>>>> bb3cccc4
 }
 
 impl BarcFile {
